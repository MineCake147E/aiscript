// JavaScriptは一部のUnicode文字列を正しく扱えないため標準関数の代わりにstringzの関数を使う
import { substring, length, indexOf, toArray } from 'stringz';
import { AiScriptRuntimeError } from '../error.js';
import { textEncoder } from '../const.js';
import { assertArray, assertBoolean, assertFunction, assertNumber, assertString, expectAny, eq, isArray } from './util.js';
import { ARR, FALSE, FN_NATIVE, NULL, NUM, STR, TRUE } from './value.js';
import type { Value, VArr, VFn, VNum, VStr, VError } from './value.js';

type VWithPP = VNum|VStr|VArr|VError;

const PRIMITIVE_PROPS: {
	[key in VWithPP['type']]: { [key: string]: (target: Value) => Value }
} = {
	num: {
		to_str: (target: VNum): VFn => FN_NATIVE(async (_, _opts) => {
			return STR(target.value.toString());
		}),
	},

	str: {
		to_num: (target: VStr): VFn => FN_NATIVE(async (_, _opts) => {
			const parsed = parseInt(target.value, 10);
			if (isNaN(parsed)) return NULL;
			return NUM(parsed);
		}),

		to_arr: (target: VStr): VFn => FN_NATIVE(async (_, _opts) => {
			return ARR(toArray(target.value).map(s => STR(s)));
		}),

		to_unicode_arr: (target: VStr): VFn => FN_NATIVE(async (_, _opts) => {
			return ARR([...target.value].map((s) => STR(s)));
		}),

		to_unicode_codepoint_arr: (target: VStr): VFn => FN_NATIVE(async (_, _opts) => {
			return ARR([...target.value].map((s) => {
				const res = s.codePointAt(0);
				return NUM(res ?? s.charCodeAt(0));
			}));
		}),

		to_char_arr: (target: VStr): VFn => FN_NATIVE(async (_, _opts) => {
			return ARR(target.value.split('').map((s) => STR(s)));
		}),

		to_charcode_arr: (target: VStr): VFn => FN_NATIVE(async (_, _opts) => {
			return ARR(target.value.split('').map((s) => NUM(s.charCodeAt(0))));
		}),

		to_utf8_byte_arr: (target: VStr): VFn => FN_NATIVE(async (_, _opts) => {
			return ARR(Array.from(textEncoder.encode(target.value)).map((s) => NUM(s)));
		}),

		len: (target: VStr): VNum => NUM(length(target.value)),

		replace: (target: VStr): VFn => FN_NATIVE(async ([a, b], _opts) => {
			assertString(a);
			assertString(b);
			return STR(target.value.split(a.value).join(b.value));
		}),

		index_of: (target: VStr): VFn => FN_NATIVE(async ([search, fromI], _opts) => {
			assertString(search);
			if (fromI) assertNumber(fromI);
			const pos = fromI ? (fromI.value < 0 ? target.value.length + fromI.value : fromI.value) : undefined;
			return NUM(indexOf(target.value, search.value, pos));
		}),

		incl: (target: VStr): VFn => FN_NATIVE(async ([search], _opts) => {
			assertString(search);
			return target.value.includes(search.value) ? TRUE : FALSE;
		}),

		trim: (target: VStr): VFn => FN_NATIVE(async (_, _opts) => {
			return STR(target.value.trim());
		}),

		upper: (target: VStr): VFn => FN_NATIVE(async (_, _opts) => {
			return STR(target.value.toUpperCase());
		}),

		lower: (target: VStr): VFn => FN_NATIVE(async (_, _opts) => {
			return STR(target.value.toLowerCase());
		}),

		split: (target: VStr): VFn => FN_NATIVE(async ([splitter], _opts) => {
			if (splitter) assertString(splitter);
			if (splitter) {
				return ARR(target.value.split(splitter ? splitter.value : '').map(s => STR(s)));
			} else {
				return ARR(toArray(target.value).map(s => STR(s)));
			}
		}),

		slice: (target: VStr): VFn => FN_NATIVE(async ([begin, end], _opts) => {
			assertNumber(begin);
			assertNumber(end);
			return STR(substring(target.value, begin.value, end.value));
		}),

		pick: (target: VStr): VFn => FN_NATIVE(async ([i], _opts) => {
			assertNumber(i);
			const chars = toArray(target.value);
			const char = chars[i.value];
			return char ? STR(char) : NULL;
		}),

		charcode_at: (target: VStr): VFn => FN_NATIVE(([i], _) => {
			assertNumber(i);

			const res = target.value.charCodeAt(i.value);

			return Number.isNaN(res) ? NULL : NUM(res);
		}),

		codepoint_at: (target: VStr): VFn => FN_NATIVE(([i], _) => {
			assertNumber(i);

			const res = target.value.codePointAt(i.value) ?? target.value.charCodeAt(i.value);
			return Number.isNaN(res) ? NULL : NUM(res);
		}),

<<<<<<< HEAD
		starts_with: (target: VStr): VFn => FN_NATIVE(async ([prefix, start_index], _opts) => {
			assertString(prefix);
			if (!prefix.value) {
				return TRUE;
			}

			if (start_index) assertNumber(start_index);
			const raw_index = start_index?.value ?? 0;
			if (raw_index < -target.value.length || raw_index > target.value.length) {
				return FALSE;
			}
			const index = (raw_index >= 0) ? raw_index : target.value.length + raw_index;
			return target.value.startsWith(prefix.value, index) ? TRUE : FALSE;
		}),

		ends_with: (target: VStr): VFn => FN_NATIVE(async ([suffix, end_index], _opts) => {
			assertString(suffix);
			if (!suffix.value) {
				return TRUE;
			}

			if (end_index) assertNumber(end_index);
			const raw_index = end_index?.value ?? target.value.length;
			if (raw_index < -target.value.length || raw_index > target.value.length) {
				return FALSE;
			}
			const index = (raw_index >= 0) ? raw_index : target.value.length + raw_index;

			return target.value.endsWith(suffix.value, index) ? TRUE : FALSE;
=======
		pad_start: (target: VStr): VFn => FN_NATIVE(([width, pad], _) => {
			assertNumber(width);
			const s = (pad) ? (assertString(pad), pad.value) : ' ';

			return STR(target.value.padStart(width.value, s));
		}),

		pad_end: (target: VStr): VFn => FN_NATIVE(([width, pad], _) => {
			assertNumber(width);
			const s = (pad) ? (assertString(pad), pad.value) : ' ';

			return STR(target.value.padEnd(width.value, s));
>>>>>>> 5281d045
		}),
	},

	arr: {
		len: (target: VArr): VNum => NUM(target.value.length),

		push: (target: VArr): VFn => FN_NATIVE(async ([val], _opts) => {
			expectAny(val);
			target.value.push(val);
			return target;
		}),

		unshift: (target: VArr): VFn => FN_NATIVE(async ([val], _opts) => {
			expectAny(val);
			target.value.unshift(val);
			return target;
		}),

		pop: (target: VArr): VFn => FN_NATIVE(async (_, _opts) => {
			return target.value.pop() ?? NULL;
		}),

		shift: (target: VArr): VFn => FN_NATIVE(async (_, _opts) => {
			return target.value.shift() ?? NULL;
		}),

		concat: (target: VArr): VFn => FN_NATIVE(async ([x], _opts) => {
			assertArray(x);
			return ARR(target.value.concat(x.value));
		}),

		slice: (target: VArr): VFn => FN_NATIVE(async ([begin, end], _opts) => {
			assertNumber(begin);
			assertNumber(end);
			return ARR(target.value.slice(begin.value, end.value));
		}),

		join: (target: VArr): VFn => FN_NATIVE(async ([joiner], _opts) => {
			if (joiner) assertString(joiner);
			return STR(target.value.map(i => i.type === 'str' ? i.value : '').join(joiner ? joiner.value : ''));
		}),

		map: (target: VArr): VFn => FN_NATIVE(async ([fn], opts) => {
			assertFunction(fn);
			const vals = target.value.map(async (item, i) => {
				return await opts.call(fn, [item, NUM(i)]);
			});
			return ARR(await Promise.all(vals));
		}),

		filter: (target: VArr): VFn => FN_NATIVE(async ([fn], opts) => {
			assertFunction(fn);
			const vals = [] as Value[];
			for (let i = 0; i < target.value.length; i++) {
				const item = target.value[i]!;
				const res = await opts.call(fn, [item, NUM(i)]);
				assertBoolean(res);
				if (res.value) vals.push(item);
			}
			return ARR(vals);
		}),

		reduce: (target: VArr): VFn => FN_NATIVE(async ([fn, initialValue], opts) => {
			assertFunction(fn);
			const withInitialValue = initialValue != null;
			if (!withInitialValue && (target.value.length === 0)) throw new AiScriptRuntimeError('Reduce of empty array without initial value');
			let accumulator = withInitialValue ? initialValue : target.value[0]!;
			for (let i = withInitialValue ? 0 : 1; i < target.value.length; i++) {
				const item = target.value[i]!;
				accumulator = await opts.call(fn, [accumulator, item, NUM(i)]);
			}
			return accumulator;
		}),

		find: (target: VArr): VFn => FN_NATIVE(async ([fn], opts) => {
			assertFunction(fn);
			for (let i = 0; i < target.value.length; i++) {
				const item = target.value[i]!;
				const res = await opts.call(fn, [item, NUM(i)]);
				assertBoolean(res);
				if (res.value) return item;
			}
			return NULL;
		}),

		incl: (target: VArr): VFn => FN_NATIVE(async ([val], _opts) => {
			expectAny(val);
			return target.value.some(item => eq(val, item)) ? TRUE : FALSE;
		}),

		index_of: (target: VArr): VFn => FN_NATIVE(async ([val, fromI], _opts) => {
			expectAny(val);
			if (fromI) {
				assertNumber(fromI);
				const offset = target.value.slice(0, fromI.value).length;
				const result = target.value.slice(fromI.value).findIndex(v => eq(v, val));
				return NUM(result < 0 ? result : result + offset);
			} else {
				return NUM(target.value.findIndex(v => eq(v, val)));
			}
		}),

		reverse: (target: VArr): VFn => FN_NATIVE(async (_, _opts) => {
			target.value.reverse();
			return NULL;
		}),

		copy: (target: VArr): VFn => FN_NATIVE(async (_, _opts) => {
			return ARR([...target.value]);
		}),
		sort: (target: VArr): VFn => FN_NATIVE(async ([comp], opts) => {
			const mergeSort = async (arr: Value[], comp: VFn): Promise<Value[]> => {
				if (arr.length <= 1) return arr;
				const mid = Math.floor(arr.length / 2);
				const left_promise = mergeSort(arr.slice(0, mid), comp);
				const right_promise = mergeSort(arr.slice(mid), comp);
				const [left, right] = await Promise.all([left_promise, right_promise]);
				return merge(left, right, comp);
			};
			const merge = async (left: Value[], right: Value[], comp: VFn): Promise<Value[]> => {
				const result: Value[] = [];
				let leftIndex = 0;
				let rightIndex = 0;
				while (leftIndex < left.length && rightIndex < right.length) {
					const l = left[leftIndex]!;
					const r = right[rightIndex]!;
					const compValue = await opts.call(comp, [l, r]);
					assertNumber(compValue);
					if (compValue.value < 0) {
						result.push(left[leftIndex]!);
						leftIndex++;
					} else {
						result.push(right[rightIndex]!);
						rightIndex++;
					}
				}
				return result.concat(left.slice(leftIndex)).concat(right.slice(rightIndex));
			};

			assertFunction(comp);
			assertArray(target);
			target.value = await mergeSort(target.value, comp);
			return target;
		}),
		
		fill: (target: VArr): VFn => FN_NATIVE(async ([val, st, ed], opts) => {
			const value = val ?? NULL;
			const start = st && (assertNumber(st), st.value);
			const end = ed && (assertNumber(ed), ed.value);
			target.value.fill(value, start, end);
			return target;
		}),

		repeat: (target: VArr): VFn => FN_NATIVE(async ([times], opts) => {
			assertNumber(times);
			try {
				return ARR(Array(times.value).fill(target.value).flat());
			} catch (e) {
				if (times.value < 0) throw new AiScriptRuntimeError('arr.repeat expected non-negative number, got negative');
				if (!Number.isInteger(times.value)) throw new AiScriptRuntimeError('arr.repeat expected integer, got non-integer');
				throw e;
			}
		}),

		flat: (target: VArr): VFn => FN_NATIVE(async ([depth], opts) => {
			depth = depth ?? NUM(1);
			assertNumber(depth);
			if (!Number.isInteger(depth.value)) throw new AiScriptRuntimeError('arr.flat expected integer, got non-integer');
			if (depth.value < 0) throw new AiScriptRuntimeError('arr.flat expected non-negative number, got negative');
			const flat = (arr: Value[], depth: number, result: Value[]) => {
				if (depth === 0) {
					result.push(...arr);
					return;
				}
				for (const v of arr) {
					if (isArray(v)) {
						flat(v.value, depth - 1, result);
					} else {
						result.push(v);
					}
				}
			};
			const result: Value[] = [];
			flat(target.value, depth.value, result);
			return ARR(result);
		}),

		flat_map: (target: VArr): VFn => FN_NATIVE(async ([fn], opts) => {
			assertFunction(fn);
			const vals = target.value.map(async (item, i) => {
				const result = await opts.call(fn, [item, NUM(i)]);
				return isArray(result) ? result.value : result;
			});
			const mapped_vals = await Promise.all(vals);
			return ARR(mapped_vals.flat());
    }),

		every: (target: VArr): VFn => FN_NATIVE(async ([fn], opts) => {
			assertFunction(fn);
			for (let i = 0; i < target.value.length; i++) {
				const item = target.value[i]!;
				const res = await opts.call(fn, [item, NUM(i)]);
				assertBoolean(res);
				if (!res.value) return FALSE;
			}
			return TRUE;
		}),

		some: (target: VArr): VFn => FN_NATIVE(async ([fn], opts) => {
			assertFunction(fn);
			for (let i = 0; i < target.value.length; i++) {
				const item = target.value[i]!;
				const res = await opts.call(fn, [item, NUM(i)]);
				assertBoolean(res);
				if (res.value) return TRUE;
			}
			return FALSE;
		}),

		insert: (target: VArr): VFn => FN_NATIVE(async ([index, item], opts) => {
			assertNumber(index);
			expectAny(item);

			target.value.splice(index.value, 0, item);

			return NULL;
		}),

		remove: (target: VArr): VFn => FN_NATIVE(async ([index], opts) => {
			assertNumber(index);

			const removed = target.value.splice(index.value, 1);

			return removed[0] ?? NULL;
		}),
	},

	error: {
		name: (target: VError): VStr => STR(target.value), 

		info: (target: VError): Value => target.info ?? NULL,
	},
} as const;

export function getPrimProp(target: Value, name: string): Value {
	if (Object.hasOwn(PRIMITIVE_PROPS, target.type)) {
		const props = PRIMITIVE_PROPS[target.type as VWithPP['type']];
		if (Object.hasOwn(props, name)) {
			return props[name]!(target);
		} else {
			throw new AiScriptRuntimeError(`No such prop (${name}) in ${target.type}.`);
		}
	} else {
		throw new AiScriptRuntimeError(`Cannot read prop of ${target.type}. (reading ${name})`);
	}
}<|MERGE_RESOLUTION|>--- conflicted
+++ resolved
@@ -120,7 +120,6 @@
 			return Number.isNaN(res) ? NULL : NUM(res);
 		}),
 
-<<<<<<< HEAD
 		starts_with: (target: VStr): VFn => FN_NATIVE(async ([prefix, start_index], _opts) => {
 			assertString(prefix);
 			if (!prefix.value) {
@@ -150,7 +149,8 @@
 			const index = (raw_index >= 0) ? raw_index : target.value.length + raw_index;
 
 			return target.value.endsWith(suffix.value, index) ? TRUE : FALSE;
-=======
+		}),
+
 		pad_start: (target: VStr): VFn => FN_NATIVE(([width, pad], _) => {
 			assertNumber(width);
 			const s = (pad) ? (assertString(pad), pad.value) : ' ';
@@ -163,7 +163,6 @@
 			const s = (pad) ? (assertString(pad), pad.value) : ' ';
 
 			return STR(target.value.padEnd(width.value, s));
->>>>>>> 5281d045
 		}),
 	},
 
