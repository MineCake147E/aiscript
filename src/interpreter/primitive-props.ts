--- conflicted
+++ resolved
@@ -280,7 +280,6 @@
 			}
 		}),
 
-<<<<<<< HEAD
 		flat: (target: VArr): VFn => FN_NATIVE(async ([depth], opts) => {
 			depth = depth ?? NUM(1);
 			assertNumber(depth);
@@ -312,7 +311,8 @@
 			});
 			const mapped_vals = await Promise.all(vals);
 			return ARR(mapped_vals.flat());
-=======
+    }),
+
 		every: (target: VArr): VFn => FN_NATIVE(async ([fn], opts) => {
 			assertFunction(fn);
 			for (let i = 0; i < target.value.length; i++) {
@@ -333,7 +333,6 @@
 				if (res.value) return TRUE;
 			}
 			return FALSE;
->>>>>>> bc0c5a98
 		}),
 	},
 
