<<<<<<< HEAD
import type { Loc } from './node.js';
=======
/* eslint-disable @typescript-eslint/no-explicit-any */
>>>>>>> 8df07f4e

export abstract class AiScriptError extends Error {
	// name is read by Error.prototype.toString
	public name = 'AiScript';
	public info?: any;
	public loc?: Loc;

	constructor(message: string, info?: any) {
		super(message);

		this.info = info;

		// Maintains proper stack trace for where our error was thrown (only available on V8)
		if (Error.captureStackTrace) {
			Error.captureStackTrace(this, AiScriptError);
		}
	}
}

/**
 * Wrapper for non-AiScript errors.
 */
export class NonAiScriptError extends AiScriptError {
	public name = 'Internal';
	constructor(error: any) {
		super(error.message ?? `${error}`, error);
	}
}

/**
 * Parse-time errors.
 */
export class AiScriptSyntaxError extends AiScriptError {
	public name = 'Syntax';
	constructor(message: string, public loc: Loc, info?: any) {
		super(`${message} (Line ${loc.line}, Column ${loc.column})`, info);
	}
}
/**
 * Type validation(parser/plugins/validate-type) errors.
 */ 
export class AiScriptTypeError extends AiScriptError {
	public name = 'Type';
	constructor(message: string, public loc: Loc, info?: any) {
		super(`${message} (Line ${loc.line}, Column ${loc.column})`, info);
	}
}

/**
 * Namespace collection errors.
 */
export class AiScriptNamespaceError extends AiScriptError {
	public name = 'Namespace';
	constructor(message: string, public loc: Loc, info?: any) {
		super(`${message} (Line ${loc.line}, Column ${loc.column})`, info);
	}
}

/**
 * Interpret-time errors.
 */
export class AiScriptRuntimeError extends AiScriptError {
	public name = 'Runtime';
	constructor(message: string, info?: any) {
		super(message, info);
	}
}
/**
 * RuntimeError for illegal access to arrays.
 */
export class AiScriptIndexOutOfRangeError extends AiScriptRuntimeError {
	constructor(message: string, info?: any) {
		super(message, info);
	}
}
/**
 * Errors thrown by users.
 */
export class AiScriptUserError extends AiScriptRuntimeError {
	public name = '';
	constructor(message: string, info?: any) {
		super(message, info);
	}
}<|MERGE_RESOLUTION|>--- conflicted
+++ resolved
@@ -1,8 +1,5 @@
-<<<<<<< HEAD
+/* eslint-disable @typescript-eslint/no-explicit-any */
 import type { Loc } from './node.js';
-=======
-/* eslint-disable @typescript-eslint/no-explicit-any */
->>>>>>> 8df07f4e
 
 export abstract class AiScriptError extends Error {
 	// name is read by Error.prototype.toString
