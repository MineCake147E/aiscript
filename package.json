{
	"type": "module",
	"name": "@syuilo/aiscript",
	"version": "0.17.0",
	"description": "AiScript implementation",
	"author": "syuilo <syuilotan@yahoo.co.jp>",
	"license": "MIT",
	"repository": "https://github.com/syuilo/aiscript.git",
	"bugs": "https://github.com/syuilo/aiscript/issues",
	"exports": {
		".": {
			"import": "./built/esm/index.js",
			"types": "./built/dts/index.d.ts"
		},
		"./*": {
			"import": "./built/esm/*",
			"types": "./built/dts/*"
		}
	},
	"scripts": {
		"start": "node ./run",
		"parse": "node ./parse",
		"ts": "npm run ts-esm && npm run ts-dts",
		"ts-esm": "tsc --outDir built/esm",
		"ts-dts": "tsc --outDir built/dts --declaration true --emitDeclarationOnly true --declarationMap true",
<<<<<<< HEAD
		"build": "npm run ts",
=======
		"build": "node scripts/gen-pkg-ts.mjs && npm run peg && npm run ts",
		"build-debug": "npm run peg-debug && tsc",
>>>>>>> 5a58dfee
		"api": "npx api-extractor run --local --verbose",
		"api-prod": "npx api-extractor run --verbose",
		"lint": "eslint . --ext .js,.jsx,.ts,.tsx",
		"jest": "jest --coverage --detectOpenHandles",
		"tsd": "tsd",
		"test": "npm run jest"
	},
	"devDependencies": {
		"@microsoft/api-extractor": "7.39.1",
		"@types/jest": "29.5.11",
		"@types/node": "20.10.6",
		"@types/seedrandom": "3.0.8",
		"@types/uuid": "9.0.7",
		"@typescript-eslint/eslint-plugin": "6.17.0",
		"@typescript-eslint/parser": "6.17.0",
		"chalk": "5.3.0",
<<<<<<< HEAD
		"eslint": "8.54.0",
		"eslint-plugin-import": "2.29.0",
=======
		"copyfiles": "2.4.1",
		"eslint": "8.56.0",
		"eslint-plugin-import": "2.29.1",
>>>>>>> 5a58dfee
		"jest": "29.7.0",
		"ts-jest": "29.1.1",
		"ts-jest-resolver": "2.0.1",
		"ts-node": "10.9.2",
		"tsd": "0.30.3",
		"typescript": "5.3.3"
	},
	"dependencies": {
		"seedrandom": "3.0.5",
		"stringz": "2.1.0",
		"uuid": "9.0.1"
	}
}<|MERGE_RESOLUTION|>--- conflicted
+++ resolved
@@ -23,12 +23,7 @@
 		"ts": "npm run ts-esm && npm run ts-dts",
 		"ts-esm": "tsc --outDir built/esm",
 		"ts-dts": "tsc --outDir built/dts --declaration true --emitDeclarationOnly true --declarationMap true",
-<<<<<<< HEAD
-		"build": "npm run ts",
-=======
-		"build": "node scripts/gen-pkg-ts.mjs && npm run peg && npm run ts",
-		"build-debug": "npm run peg-debug && tsc",
->>>>>>> 5a58dfee
+		"build": "node scripts/gen-pkg-ts.mjs && npm run ts",
 		"api": "npx api-extractor run --local --verbose",
 		"api-prod": "npx api-extractor run --verbose",
 		"lint": "eslint . --ext .js,.jsx,.ts,.tsx",
@@ -45,14 +40,8 @@
 		"@typescript-eslint/eslint-plugin": "6.17.0",
 		"@typescript-eslint/parser": "6.17.0",
 		"chalk": "5.3.0",
-<<<<<<< HEAD
-		"eslint": "8.54.0",
-		"eslint-plugin-import": "2.29.0",
-=======
-		"copyfiles": "2.4.1",
 		"eslint": "8.56.0",
 		"eslint-plugin-import": "2.29.1",
->>>>>>> 5a58dfee
 		"jest": "29.7.0",
 		"ts-jest": "29.1.1",
 		"ts-jest-resolver": "2.0.1",
