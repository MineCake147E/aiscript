{
	"type": "module",
	"name": "@syuilo/aiscript",
	"version": "0.18.0",
	"description": "AiScript implementation",
	"author": "syuilo <syuilotan@yahoo.co.jp>",
	"license": "MIT",
	"repository": "https://github.com/syuilo/aiscript.git",
	"bugs": "https://github.com/syuilo/aiscript/issues",
	"exports": {
		".": {
			"import": "./built/esm/index.js",
			"types": "./built/dts/index.d.ts"
		},
		"./*": {
			"import": "./built/esm/*",
			"types": "./built/dts/*"
		}
	},
	"scripts": {
		"start": "node ./run",
		"parse": "node ./parse",
		"ts": "npm run ts-esm && npm run ts-dts",
		"ts-esm": "tsc --outDir built/esm",
		"ts-dts": "tsc --outDir built/dts --declaration true --emitDeclarationOnly true --declarationMap true",
		"build": "node scripts/gen-pkg-ts.mjs && npm run ts",
		"api": "npx api-extractor run --local --verbose",
		"api-prod": "npx api-extractor run --verbose",
		"lint": "eslint . --ext .js,.jsx,.ts,.tsx",
		"jest": "jest --coverage --detectOpenHandles",
		"tsd": "tsd",
		"test": "npm run jest"
	},
	"devDependencies": {
		"@microsoft/api-extractor": "7.42.3",
		"@types/jest": "29.5.12",
		"@types/node": "20.11.24",
		"@types/seedrandom": "3.0.8",
		"@types/uuid": "9.0.8",
		"@typescript-eslint/eslint-plugin": "7.1.1",
		"@typescript-eslint/parser": "7.1.1",
		"chalk": "5.3.0",
<<<<<<< HEAD
		"eslint": "8.56.0",
		"eslint-plugin-import": "2.29.1",
		"jest": "29.7.0",
		"ts-jest": "29.1.1",
=======
		"copyfiles": "2.4.1",
		"eslint": "8.57.0",
		"eslint-plugin-import": "2.29.1",
		"jest": "29.7.0",
		"peggy": "4.0.2",
		"ts-jest": "29.1.2",
>>>>>>> 8df07f4e
		"ts-jest-resolver": "2.0.1",
		"ts-node": "10.9.2",
		"tsd": "0.30.7",
		"typescript": "5.3.3"
	},
	"dependencies": {
		"seedrandom": "3.0.5",
		"stringz": "2.1.0",
		"uuid": "9.0.1"
	}
}<|MERGE_RESOLUTION|>--- conflicted
+++ resolved
@@ -40,19 +40,10 @@
 		"@typescript-eslint/eslint-plugin": "7.1.1",
 		"@typescript-eslint/parser": "7.1.1",
 		"chalk": "5.3.0",
-<<<<<<< HEAD
-		"eslint": "8.56.0",
-		"eslint-plugin-import": "2.29.1",
-		"jest": "29.7.0",
-		"ts-jest": "29.1.1",
-=======
-		"copyfiles": "2.4.1",
 		"eslint": "8.57.0",
 		"eslint-plugin-import": "2.29.1",
 		"jest": "29.7.0",
-		"peggy": "4.0.2",
 		"ts-jest": "29.1.2",
->>>>>>> 8df07f4e
 		"ts-jest-resolver": "2.0.1",
 		"ts-node": "10.9.2",
 		"tsd": "0.30.7",
