--- conflicted
+++ resolved
@@ -40,14 +40,8 @@
 		"@typescript-eslint/eslint-plugin": "6.9.0",
 		"@typescript-eslint/parser": "6.9.0",
 		"chalk": "5.3.0",
-<<<<<<< HEAD
-		"eslint": "8.51.0",
-		"eslint-plugin-import": "2.28.1",
-=======
-		"copyfiles": "2.4.1",
 		"eslint": "8.52.0",
 		"eslint-plugin-import": "2.29.0",
->>>>>>> 983fa502
 		"jest": "29.7.0",
 		"ts-jest": "29.1.1",
 		"ts-jest-resolver": "2.0.1",
