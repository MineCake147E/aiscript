--- conflicted
+++ resolved
@@ -2876,8 +2876,7 @@
 				ARR([]),
 			]));
 		});
-		
-<<<<<<< HEAD
+
 		test.concurrent('splice (full)', async () => {
 			const res = await exe(`
 			    let arr1 = [0, 1, 2, 3]
@@ -2923,8 +2922,10 @@
 			eq(res, ARR([
 				ARR([NUM(0)]),
 				ARR([NUM(1), NUM(2), NUM(3)]),
-=======
-		test.concurrent('every', async () => {
+      ]));
+    });
+
+    test.concurrent('every', async () => {
 			const res = await exe(`
 				let arr1 = [0, 1, 2, 3]
 				let res1 = arr1.every(@(v,i){v==0 || i > 0})
@@ -2951,7 +2952,6 @@
 				ARR([NUM(0), NUM(1), NUM(2), NUM(3)]), // target not changed
 				TRUE,
 				FALSE,
->>>>>>> bc0c5a98
 			]));
 		});
 	});
