/* eslint-disable prefer-const */
/**
 * Tests!
 */

import * as assert from 'assert';
import { expect, test } from '@jest/globals';
import { Parser, Interpreter, utils, errors, Ast } from '../src';
<<<<<<< HEAD
import { NUM, STR, NULL, ARR, OBJ, BOOL, TRUE, FALSE, ERROR ,FN_NATIVE } from '../src/interpreter/value';
import { AiScriptSyntaxError, AiScriptRuntimeError, AiScriptIndexOutOfRangeError } from '../src/error';
import { exe, eq } from './testutils';

=======
import { NUM, STR, NULL, ARR, OBJ, BOOL, TRUE, FALSE, ERROR ,FN_NATIVE, Value } from '../src/interpreter/value';
let { AiScriptRuntimeError, AiScriptIndexOutOfRangeError } = errors;

const exe = (program: string): Promise<any> => new Promise((ok, err) => {
	const aiscript = new Interpreter({}, {
		out(value) {
			ok(value);
		},
		maxStep: 9999,
	});

	const parser = new Parser();
	const ast = parser.parse(program);
	aiscript.exec(ast).catch(err);
});

const getMeta = (program: string) => {
	const parser = new Parser();
	const ast = parser.parse(program);

	const metadata = Interpreter.collectMetadata(ast);

	return metadata;
};

const eq = (a: Value, b: Value) => {
	assert.deepEqual(a.type, b.type);
	if (a.type !== 'null' && a.type !== 'fn' && b.type !== 'null' && b.type !== 'fn') {
		assert.deepEqual(a.value, b.value);
	}
};
>>>>>>> e5fae948

test.concurrent('Hello, world!', async () => {
	const res = await exe('<: "Hello, world!"');
	eq(res, STR('Hello, world!'));
});

test.concurrent('empty script', async () => {
	const parser = new Parser();
	const ast = parser.parse('');
	assert.deepEqual(ast, []);
});

test.concurrent('式にコロンがあってもオブジェクトと判定されない', async () => {
	const res = await exe(`
	<: eval {
		Core:eq("ai", "ai")
	}
	`);
	eq(res, BOOL(true));
});

test.concurrent('inc', async () => {
	const res = await exe(`
	var a = 0
	a += 1
	a += 2
	a += 3
	<: a
	`);
	eq(res, NUM(6));
});

test.concurrent('dec', async () => {
	const res = await exe(`
	var a = 0
	a -= 1
	a -= 2
	a -= 3
	<: a
	`);
	eq(res, NUM(-6));
});

test.concurrent('参照が繋がらない', async () => {
	const res = await exe(`
	var f = @() { "a" }
	var g = f
	f = @() { "b" }

	<: g()
	`);
	eq(res, STR('a'));
});

test.concurrent('empty function', async () => {
	const res = await exe(`
	@hoge() { }
	<: hoge()
	`);
	eq(res, NULL);
});

test.concurrent('empty lambda', async () => {
	const res = await exe(`
	let hoge = @() { }
	<: hoge()
	`);
	eq(res, NULL);
});

test.concurrent('lambda that returns an object', async () => {
	const res = await exe(`
	let hoge = @() {{}}
	<: hoge()
	`);
	eq(res, OBJ(new Map()));
});

test.concurrent('Closure', async () => {
	const res = await exe(`
	@store(v) {
		let state = v
		@() {
			state
		}
	}
	let s = store("ai")
	<: s()
	`);
	eq(res, STR('ai'));
});

test.concurrent('Closure (counter)', async () => {
	const res = await exe(`
	@create_counter() {
		var count = 0
		{
			get_count: @() { count },
			count: @() { count = (count + 1) },
		}
	}

	let counter = create_counter()
	let get_count = counter.get_count
	let count = counter.count

	count()
	count()
	count()

	<: get_count()
	`);
	eq(res, NUM(3));
});

test.concurrent('Recursion', async () => {
	const res = await exe(`
	@fact(n) {
		if (n == 0) { 1 } else { (fact((n - 1)) * n) }
	}

	<: fact(5)
	`);
	eq(res, NUM(120));
});

describe('Object', () => {
	test.concurrent('property access', async () => {
		const res = await exe(`
		let obj = {
			a: {
				b: {
					c: 42,
				},
			},
		}

		<: obj.a.b.c
		`);
		eq(res, NUM(42));
	});

	test.concurrent('property access (fn call)', async () => {
		const res = await exe(`
		@f() { 42 }

		let obj = {
			a: {
				b: {
					c: f,
				},
			},
		}

		<: obj.a.b.c()
		`);
		eq(res, NUM(42));
	});

	test.concurrent('property assign', async () => {
		const res = await exe(`
		let obj = {
			a: 1
			b: {
				c: 2
				d: {
					e: 3
				}
			}
		}

		obj.a = 24
		obj.b.d.e = 42

		<: obj
		`);
		eq(res, OBJ(new Map<string, any>([
			['a', NUM(24)],
			['b', OBJ(new Map<string, any>([
				['c', NUM(2)],
				['d', OBJ(new Map<string, any>([
					['e', NUM(42)],
				]))],
			]))],
		])));
	});

	/* 未実装
	test.concurrent('string key', async () => {
		const res = await exe(`
		let obj = {
			"藍": 42,
		}

		<: obj."藍"
		`);
		eq(res, NUM(42));
	});

	test.concurrent('string key including colon and period', async () => {
		const res = await exe(`
		let obj = {
			":.:": 42,
		}

		<: obj.":.:"
		`);
		eq(res, NUM(42));
	});

	test.concurrent('expression key', async () => {
		const res = await exe(`
		let key = "藍"

		let obj = {
			<key>: 42,
		}

		<: obj<key>
		`);
		eq(res, NUM(42));
	});
	*/
});

describe('Array', () => {
	test.concurrent('Array item access', async () => {
		const res = await exe(`
		let arr = ["ai", "chan", "kawaii"]

		<: arr[1]
		`);
		eq(res, STR('chan'));
	});

	test.concurrent('Array item assign', async () => {
		const res = await exe(`
		let arr = ["ai", "chan", "kawaii"]

		arr[1] = "taso"

		<: arr
		`);
		eq(res, ARR([STR('ai'), STR('taso'), STR('kawaii')]));
	});

	test.concurrent('Assign array item to out of range', async () => {
		assert.rejects(exe(`
			let arr = [1, 2, 3]

			arr[3] = 4

			<: null
		`), AiScriptIndexOutOfRangeError);

		assert.rejects(exe(`
			let arr = [1, 2, 3]

			arr[9] = 10

			<: null
		`), AiScriptIndexOutOfRangeError)
	});

	test.concurrent('index out of range error', async () => {
		try {
			await exe(`
			<: [42][1]
			`);
		} catch (e) {
			assert.equal(e instanceof AiScriptIndexOutOfRangeError, true);
			return;
		}
		assert.fail();
	});

	test.concurrent('index out of range on assignment', async () => {
		try {
			await exe(`
			var a = []
	 		a[2] = 'hoge'
			`);
		} catch (e) {
			assert.equal(e instanceof AiScriptIndexOutOfRangeError, true);
			return;
		}
		assert.fail();
	});

	test.concurrent('non-integer-indexed assignment', async () => {
		try {
			await exe(`
			var a = []
	 		a[6.21] = 'hoge'
			`);
		} catch (e) {
			assert.equal(e instanceof AiScriptIndexOutOfRangeError, true);
			return;
		}
		assert.fail();
	});
});

describe('chain', () => {
	test.concurrent('chain access (prop + index + call)', async () => {
		const res = await exe(`
		let obj = {
			a: {
				b: [@(name) { name }, @(str) { "chan" }, @() { "kawaii" }],
			},
		}

		<: obj.a.b[0]("ai")
		`);
		eq(res, STR('ai'));
	});

	test.concurrent('chained assign left side (prop + index)', async () => {
		const res = await exe(`
		let obj = {
			a: {
				b: ["ai", "chan", "kawaii"],
			},
		}

		obj.a.b[1] = "taso"

		<: obj
		`);
		eq(res, OBJ(new Map([
			['a', OBJ(new Map([
				['b', ARR([STR('ai'), STR('taso'), STR('kawaii')])]
			]))]
		])));
	});

	test.concurrent('chained assign right side (prop + index + call)', async () => {
		const res = await exe(`
		let obj = {
			a: {
				b: ["ai", "chan", "kawaii"],
			},
		}

		var x = null
		x = obj.a.b[1]

		<: x
		`);
		eq(res, STR('chan'));
	});

	test.concurrent('chained inc/dec left side (index + prop)', async () => {
		const res = await exe(`
		let arr = [
			{
				a: 1,
				b: 2,
			}
		]

		arr[0].a += 1
		arr[0].b -= 1

		<: arr
		`);
		eq(res, ARR([
			OBJ(new Map([
				['a', NUM(2)],
				['b', NUM(1)]
			]))
		]));
	});

	test.concurrent('chained inc/dec left side (prop + index)', async () => {
		const res = await exe(`
		let obj = {
			a: {
				b: [1, 2, 3],
			},
		}

		obj.a.b[1] += 1
		obj.a.b[2] -= 1

		<: obj
		`);
		eq(res, OBJ(new Map([
			['a', OBJ(new Map([
				['b', ARR([NUM(1), NUM(3), NUM(2)])]
			]))]
		])));
	});

	test.concurrent('prop in def', async () => {
		const res = await exe(`
		let x = @() {
			let obj = {
				a: 1
			}
			obj.a
		}

		<: x()
		`);
		eq(res, NUM(1));
	});

	test.concurrent('prop in return', async () => {
		const res = await exe(`
		let x = @() {
			let obj = {
				a: 1
			}
			return obj.a
			2
		}

		<: x()
		`);
		eq(res, NUM(1));
	});

	test.concurrent('prop in each', async () => {
		const res = await exe(`
		let msgs = []
		let x = { a: ["ai", "chan", "kawaii"] }
		each let item, x.a {
			let y = { a: item }
			msgs.push([y.a, "!"].join())
		}
		<: msgs
		`);
		eq(res, ARR([STR('ai!'), STR('chan!'), STR('kawaii!')]));
	});

	test.concurrent('prop in for', async () => {
		const res = await exe(`
		let x = { times: 10, count: 0 }
		for (let i, x.times) {
			x.count = (x.count + i)
		}
		<: x.count
		`);
		eq(res, NUM(45));
	});

	test.concurrent('object with index', async () => {
		const res = await exe(`
		let ai = {a: {}}['a']
		ai['chan'] = 'kawaii'
		<: ai[{a: 'chan'}['a']]
		`);
		eq(res, STR('kawaii'));
	});

	test.concurrent('property chain with parenthesis', async () => {
		let ast = Parser.parse(`
				(a.b).c
			`);
		const line = ast[0];
		if (
			line.type !== 'prop' ||
			line.target.type !== 'prop' ||
			line.target.target.type !== 'identifier'
		)
			assert.fail();
		assert.equal(line.target.target.name, 'a');
		assert.equal(line.target.name, 'b');
		assert.equal(line.name, 'c');
	});

	test.concurrent('index chain with parenthesis', async () => {
		let ast = Parser.parse(`
				(a[42]).b
			`);
		const line = ast[0];
		if (
			line.type !== 'prop' ||
			line.target.type !== 'index' ||
			line.target.target.type !== 'identifier' ||
			line.target.index.type !== 'num'
		)
			assert.fail();
		assert.equal(line.target.target.name, 'a');
		assert.equal(line.target.index.value, 42);
		assert.equal(line.name, 'b');
	});

	test.concurrent('call chain with parenthesis', async () => {
		let ast = Parser.parse(`
				(foo(42, 57)).bar
			`);
		const line = ast[0];
		if (
			line.type !== 'prop' ||
			line.target.type !== 'call' ||
			line.target.target.type !== 'identifier' ||
			line.target.args.length !== 2 ||
			line.target.args[0].type !== 'num' ||
			line.target.args[1].type !== 'num'
		)
			assert.fail();
		assert.equal(line.target.target.name, 'foo');
		assert.equal(line.target.args[0].value, 42);
		assert.equal(line.target.args[1].value, 57);
		assert.equal(line.name, 'bar');
	});

	test.concurrent('longer chain with parenthesis', async () => {
		let ast = Parser.parse(`
				(a.b.c).d.e
			`);
		const line = ast[0];
		if (
			line.type !== 'prop' ||
			line.target.type !== 'prop' ||
			line.target.target.type !== 'prop' ||
			line.target.target.target.type !== 'prop' ||
			line.target.target.target.target.type !== 'identifier'
		)
			assert.fail();
		assert.equal(line.target.target.target.target.name, 'a');
		assert.equal(line.target.target.target.name, 'b');
		assert.equal(line.target.target.name, 'c');
		assert.equal(line.target.name, 'd');
		assert.equal(line.name, 'e');
	});
});

test.concurrent('Throws error when divided by zero', async () => {
	try {
		await exe(`
		<: (0 / 0)
		`);
	} catch (e) {
		assert.ok(true);
		return;
	}
	assert.fail();
});

describe('Function call', () => {
	test.concurrent('without args', async () => {
		const res = await exe(`
		@f() {
			42
		}
		<: f()
		`);
		eq(res, NUM(42));
	});

	test.concurrent('with args', async () => {
		const res = await exe(`
		@f(x) {
			x
		}
		<: f(42)
		`);
		eq(res, NUM(42));
	});

	test.concurrent('with args (separated by comma)', async () => {
		const res = await exe(`
		@f(x, y) {
			(x + y)
		}
		<: f(1, 1)
		`);
		eq(res, NUM(2));
	});

	test.concurrent('optional args', async () => {
		const res = await exe(`
		@f(x, y?, z?) {
			[x, y, z]
		}
		<: f(true)
		`);
		eq(res, ARR([TRUE, NULL, NULL]));
	});

	test.concurrent('args with default value', async () => {
		const res = await exe(`
		@f(x, y=1, z=2) {
			[x, y, z]
		}
		<: f(5, 3)
		`);
		eq(res, ARR([NUM(5), NUM(3), NUM(2)]));
	});

	test.concurrent('args must not be both optional and default-valued', async () => {
		try {
			Parser.parse(`
			@func(a? = 1){}
			`);
		} catch (e) {
			assert.ok(e instanceof AiScriptSyntaxError);
			return;
		}
		assert.fail();
	});

	test.concurrent('missing arg', async () => {
		try {
			await exe(`
			@func(a){}
			func()
			`);
		} catch (e) {
			assert.ok(e instanceof AiScriptRuntimeError);
			return;
		}
		assert.fail();
	});

	test.concurrent('std: throw AiScript error when required arg missing', async () => {
		try {
			await exe(`
			<: Core:eq(1)
			`);
		} catch (e) {
			assert.ok(e instanceof AiScriptRuntimeError);
			return;
		}
		assert.fail();
	});
});

describe('Return', () => {
	test.concurrent('Early return', async () => {
		const res = await exe(`
		@f() {
			if true {
				return "ai"
			}

			"pope"
		}
		<: f()
		`);
		eq(res, STR('ai'));
	});

	test.concurrent('Early return (nested)', async () => {
		const res = await exe(`
		@f() {
			if true {
				if true {
					return "ai"
				}
			}

			"pope"
		}
		<: f()
		`);
		eq(res, STR('ai'));
	});

	test.concurrent('Early return (nested) 2', async () => {
		const res = await exe(`
		@f() {
			if true {
				return "ai"
			}

			"pope"
		}

		@g() {
			if (f() == "ai") {
				return "kawaii"
			}

			"pope"
		}

		<: g()
		`);
		eq(res, STR('kawaii'));
	});

	test.concurrent('Early return without block', async () => {
		const res = await exe(`
		@f() {
			if true return "ai"

			"pope"
		}
		<: f()
		`);
		eq(res, STR('ai'));
	});

	test.concurrent('return inside for', async () => {
		const res = await exe(`
		@f() {
			var count = 0
			for (let i, 100) {
				count += 1
				if (i == 42) {
					return count
				}
			}
		}
		<: f()
		`);
		eq(res, NUM(43));
	});

	test.concurrent('return inside for 2', async () => {
		const res = await exe(`
		@f() {
			for (let i, 10) {
				return 1
			}
			2
		}
		<: f()
		`);
		eq(res, NUM(1));
	});

	test.concurrent('return inside loop', async () => {
		const res = await exe(`
		@f() {
			var count = 0
			loop {
				count += 1
				if (count == 42) {
					return count
				}
			}
		}
		<: f()
		`);
		eq(res, NUM(42));
	});

	test.concurrent('return inside loop 2', async () => {
		const res = await exe(`
		@f() {
			loop {
				return 1
			}
			2
		}
		<: f()
		`);
		eq(res, NUM(1));
	});

	test.concurrent('return inside each', async () =>
	{
		const res = await exe(`
		@f() {
			var count = 0
			each (let item, ["ai", "chan", "kawaii"]) {
				count += 1
				if (item == "chan") {
					return count
				}
			}
		}
		<: f()
		`);
		eq(res, NUM(2));
	});

	test.concurrent('return inside each 2', async () =>
	{
		const res = await exe(`
		@f() {
			each (let item, ["ai", "chan", "kawaii"]) {
				return 1
			}
			2
		}
		<: f()
		`);
		eq(res, NUM(1));
	});
});

describe('type declaration', () => {
	test.concurrent('def', async () => {
		const res = await exe(`
		let abc: num = 1
		var xyz: str = "abc"
		<: [abc, xyz]
		`);
		eq(res, ARR([NUM(1), STR('abc')]));
	});

	test.concurrent('fn def', async () => {
		const res = await exe(`
		@f(x: arr<num>, y: str, z: @(num) => bool): arr<num> {
			x.push(0)
			y = "abc"
			var r: bool = z(x[0])
			x.push(if r 5 else 10)
			x
		}

		<: f([1, 2, 3], "a", @(n) { n == 1 })
		`);
		eq(res, ARR([NUM(1), NUM(2), NUM(3), NUM(0), NUM(5)]));
	});
});

<<<<<<< HEAD
=======
describe('meta', () => {
	test.concurrent('default meta', async () => {
		const res = getMeta(`
		### { a: 1; b: 2; c: 3; }
		`);
		assert.deepEqual(res, new Map([
			[null, {
				a: 1,
				b: 2,
				c: 3,
			}]
		]));
		assert.deepEqual(res!.get(null), {
			a: 1,
			b: 2,
			c: 3,
		});
	});

	describe('String', () => {
		test.concurrent('valid', async () => {
			const res = getMeta(`
			### x "hoge"
			`);
			assert.deepEqual(res, new Map([
				['x', 'hoge']
			]));
		});
	});

	describe('Number', () => {
		test.concurrent('valid', async () => {
			const res = getMeta(`
			### x 42
			`);
			assert.deepEqual(res, new Map([
				['x', 42]
			]));
		});
	});

	describe('Boolean', () => {
		test.concurrent('valid', async () => {
			const res = getMeta(`
			### x true
			`);
			assert.deepEqual(res, new Map([
				['x', true]
			]));
		});
	});

	describe('Null', () => {
		test.concurrent('valid', async () => {
			const res = getMeta(`
			### x null
			`);
			assert.deepEqual(res, new Map([
				['x', null]
			]));
		});
	});

	describe('Array', () => {
		test.concurrent('valid', async () => {
			const res = getMeta(`
			### x [1 2 3]
			`);
			assert.deepEqual(res, new Map([
				['x', [1, 2, 3]]
			]));
		});

		test.concurrent('invalid', async () => {
			try {
				getMeta(`
				### x [1 (2 + 2) 3]
				`);
			} catch (e) {
				assert.ok(true);
				return;
			}
			assert.fail();
		});
	});

	describe('Object', () => {
		test.concurrent('valid', async () => {
			const res = getMeta(`
			### x { a: 1; b: 2; c: 3; }
			`);
			assert.deepEqual(res, new Map([
				['x', {
					a: 1,
					b: 2,
					c: 3,
				}]
			]));
		});

		test.concurrent('invalid', async () => {
			try {
				getMeta(`
				### x { a: 1; b: (2 + 2); c: 3; }
				`);
			} catch (e) {
				assert.ok(true);
				return;
			}
			assert.fail();
		});
	});

	describe('Template', () => {
		test.concurrent('invalid', async () => {
			try {
				getMeta(`
				### x \`foo {bar} baz\`
				`);
			} catch (e) {
				assert.ok(true);
				return;
			}
			assert.fail();
		});
	});

	describe('Expression', () => {
		test.concurrent('invalid', async () => {
			try {
				getMeta(`
				### x (1 + 1)
				`);
			} catch (e) {
				assert.ok(true);
				return;
			}
			assert.fail();
		});
	});
});

describe('lang version', () => {
	test.concurrent('number', async () => {
		const res = utils.getLangVersion(`
		/// @2021
		@f(x) {
			x
		}
		`);
		assert.strictEqual(res, '2021');
	});

	test.concurrent('chars', async () => {
		const res = utils.getLangVersion(`
		/// @ canary
		const a = 1
		@f(x) {
			x
		}
		f(a)
		`);
		assert.strictEqual(res, 'canary');
	});

	test.concurrent('complex', async () => {
		const res = utils.getLangVersion(`
		/// @ 2.0-Alpha
		@f(x) {
			x
		}
		`);
		assert.strictEqual(res, '2.0-Alpha');
	});

	test.concurrent('no specified', async () => {
		const res = utils.getLangVersion(`
		@f(x) {
			x
		}
		`);
		assert.strictEqual(res, null);
	});
});

>>>>>>> e5fae948
describe('Attribute', () => {
	test.concurrent('single attribute with function (str)', async () => {
		let node: Ast.Node;
		let attr: Ast.Attribute;
		const parser = new Parser();
		const nodes = parser.parse(`
		#[Event "Recieved"]
		@onRecieved(data) {
			data
		}
		`);
		assert.equal(nodes.length, 1);
		node = nodes[0];
		if (node.type !== 'def') assert.fail();
		assert.equal(node.name, 'onRecieved');
		assert.equal(node.attr.length, 1);
		// attribute 1
		attr = node.attr[0];
		if (attr.type !== 'attr') assert.fail();
		assert.equal(attr.name, 'Event');
		if (attr.value.type !== 'str') assert.fail();
		assert.equal(attr.value.value, 'Recieved');
	});

	test.concurrent('multiple attributes with function (obj, str, bool)', async () => {
		let node: Ast.Node;
		let attr: Ast.Attribute;
		const parser = new Parser();
		const nodes = parser.parse(`
		#[Endpoint { path: "/notes/create" }]
		#[Desc "Create a note."]
		#[Cat true]
		@createNote(text) {
			<: text
		}
		`);
		assert.equal(nodes.length, 1);
		node = nodes[0];
		if (node.type !== 'def') assert.fail();
		assert.equal(node.name, 'createNote');
		assert.equal(node.attr.length, 3);
		// attribute 1
		attr = node.attr[0];
		if (attr.type !== 'attr') assert.fail();
		assert.equal(attr.name, 'Endpoint');
		if (attr.value.type !== 'obj') assert.fail();
		assert.equal(attr.value.value.size, 1);
		for (const [k, v] of attr.value.value) {
			if (k === 'path') {
				if (v.type !== 'str') assert.fail();
				assert.equal(v.value, '/notes/create');
			}
			else {
				assert.fail();
			}
		}
		// attribute 2
		attr = node.attr[1];
		if (attr.type !== 'attr') assert.fail();
		assert.equal(attr.name, 'Desc');
		if (attr.value.type !== 'str') assert.fail();
		assert.equal(attr.value.value, 'Create a note.');
		// attribute 3
		attr = node.attr[2];
		if (attr.type !== 'attr') assert.fail();
		assert.equal(attr.name, 'Cat');
		if (attr.value.type !== 'bool') assert.fail();
		assert.equal(attr.value.value, true);
	});

	// TODO: attributed function in block
	// TODO: attribute target does not exist

	test.concurrent('single attribute (no value)', async () => {
		let node: Ast.Node;
		let attr: Ast.Attribute;
		const parser = new Parser();
		const nodes = parser.parse(`
		#[serializable]
		let data = 1
		`);
		assert.equal(nodes.length, 1);
		node = nodes[0];
		if (node.type !== 'def') assert.fail();
		assert.equal(node.name, 'data');
		assert.equal(node.attr.length, 1);
		// attribute 1
		attr = node.attr[0];
		assert.ok(attr.type === 'attr');
		assert.equal(attr.name, 'serializable');
		if (attr.value.type !== 'bool') assert.fail();
		assert.equal(attr.value.value, true);
	});
});

describe('Location', () => {
	test.concurrent('function', async () => {
		let node: Ast.Node;
		const parser = new Parser();
		const nodes = parser.parse(`
			@f(a) { a }
		`);
		assert.equal(nodes.length, 1);
		node = nodes[0];
		if (!node.loc) assert.fail();
		assert.deepEqual(node.loc, { line: 2, column: 4 });
	});
	test.concurrent('comment', async () => {
		let node: Ast.Node;
		const parser = new Parser();
		const nodes = parser.parse(`
		/*
		*/
		// hoge
		@f(a) { a }
		`);
		assert.equal(nodes.length, 1);
		node = nodes[0];
		if (!node.loc) assert.fail();
		assert.deepEqual(node.loc, { line: 5, column: 3 });
	});
});

describe('primitive props', () => {
	describe('num', () => {
		test.concurrent('to_str', async () => {
			const res = await exe(`
			let num = 123
			<: num.to_str()
			`);
			eq(res, STR('123'));
		});
		test.concurrent('to_hex', async () => {
			// TODO -0, 巨大数, 無限小数, Infinity等入力時の結果は未定義
			const res = await exe(`
			<: [
	 			0, 10, 16,
				-10, -16,
				0.5,
		 	].map(@(v){v.to_hex()})
			`);
			eq(res, ARR([
				STR('0'), STR('a'), STR('10'),
				STR('-a'), STR('-10'),
				STR('0.8'),
			]));
		});
	});

	describe('str', () => {
		test.concurrent('len', async () => {
			const res = await exe(`
			let str = "hello"
			<: str.len
			`);
			eq(res, NUM(5));
		});

		test.concurrent('to_num', async () => {
			const res = await exe(`
			let str = "123"
			<: str.to_num()
			`);
			eq(res, NUM(123));
		});

		test.concurrent('upper', async () => {
			const res = await exe(`
			let str = "hello"
			<: str.upper()
			`);
			eq(res, STR('HELLO'));
		});

		test.concurrent('lower', async () => {
			const res = await exe(`
			let str = "HELLO"
			<: str.lower()
			`);
			eq(res, STR('hello'));
		});

		test.concurrent('trim', async () => {
			const res = await exe(`
			let str = " hello  "
			<: str.trim()
			`);
			eq(res, STR('hello'));
		});

		test.concurrent('replace', async () => {
			const res = await exe(`
			let str = "hello"
			<: str.replace("l", "x")
			`);
			eq(res, STR('hexxo'));
		});

		test.concurrent('index_of', async () => {
			const res = await exe(`
			let str = '0123401234'
			<: [
				str.index_of('3') == 3,
				str.index_of('5') == -1,
				str.index_of('3', 3) == 3,
				str.index_of('3', 4) == 8,
				str.index_of('3', -1) == -1,
				str.index_of('3', -2) == 8,
				str.index_of('3', -7) == 3,
				str.index_of('3', 10) == -1,
			].map(@(v){if (v) '1' else '0'}).join()
			`);
			eq(res, STR('11111111'));
		});

		test.concurrent('incl', async () => {
			const res = await exe(`
			let str = "hello"
			<: [str.incl("ll"), str.incl("x")]
			`);
			eq(res, ARR([TRUE, FALSE]));
		});

		test.concurrent('split', async () => {
			const res = await exe(`
			let str = "a,b,c"
			<: str.split(",")
			`);
			eq(res, ARR([STR('a'), STR('b'), STR('c')]));
		});

		test.concurrent('pick', async () => {
			const res = await exe(`
			let str = "hello"
			<: str.pick(1)
			`);
			eq(res, STR('e'));
		});

		test.concurrent('slice', async () => {
			const res = await exe(`
			let str = "hello"
			<: str.slice(1, 3)
			`);
			eq(res, STR('el'));
		});

		test.concurrent("codepoint_at", async () => {
			const res = await exe(`
			let str = "𩸽"
			<: str.codepoint_at(0)
			`);
			eq(res, NUM(171581));
		});

		test.concurrent("to_arr", async () => {
			const res = await exe(`
			let str = "𩸽👉🏿👨‍👦"
			<: str.to_arr()
			`);
			eq(
				res,
				ARR([STR("𩸽"), STR("👉🏿"), STR("👨‍👦")])
			);
		});

		test.concurrent("to_unicode_arr", async () => {
			const res = await exe(`
			let str = "𩸽👉🏿👨‍👦"
			<: str.to_unicode_arr()
			`);
			eq(
				res,
				ARR([STR("𩸽"), STR("👉"), STR(String.fromCodePoint(0x1F3FF)), STR("👨"), STR("\u200d"), STR("👦")])
			);
		});

		test.concurrent("to_unicode_codepoint_arr", async () => {
			const res = await exe(`
			let str = "𩸽👉🏿👨‍👦"
			<: str.to_unicode_codepoint_arr()
			`);
			eq(
				res,
				ARR([NUM(171581), NUM(128073), NUM(127999), NUM(128104), NUM(8205), NUM(128102)])
			);
		});

		test.concurrent("to_char_arr", async () => {
			const res = await exe(`
			let str = "abc𩸽👉🏿👨‍👦def"
			<: str.to_char_arr()
			`);
			eq(
				res,
				ARR([97, 98, 99, 55399, 56893, 55357, 56393, 55356, 57343, 55357, 56424, 8205, 55357, 56422, 100, 101, 102].map((s) => STR(String.fromCharCode(s))))
			);
		});

		test.concurrent("to_charcode_arr", async () => {
			const res = await exe(`
			let str = "abc𩸽👉🏿👨‍👦def"
			<: str.to_charcode_arr()
			`);
			eq(
				res,
				ARR([NUM(97), NUM(98), NUM(99), NUM(55399), NUM(56893), NUM(55357), NUM(56393), NUM(55356), NUM(57343), NUM(55357), NUM(56424), NUM(8205), NUM(55357), NUM(56422), NUM(100), NUM(101), NUM(102)])
			);
		});

		test.concurrent("to_utf8_byte_arr", async () => {
			const res = await exe(`
			let str = "abc𩸽👉🏿👨‍👦def"
			<: str.to_utf8_byte_arr()
			`);
			eq(
				res,
				ARR([NUM(97), NUM(98), NUM(99), NUM(240), NUM(169), NUM(184), NUM(189), NUM(240), NUM(159), NUM(145), NUM(137), NUM(240), NUM(159), NUM(143), NUM(191), NUM(240), NUM(159), NUM(145), NUM(168), NUM(226), NUM(128), NUM(141), NUM(240), NUM(159), NUM(145), NUM(166), NUM(100), NUM(101), NUM(102)])
			);
		});

		test.concurrent('starts_with (no index)', async () => {
			const res = await exe(`
			let str = "hello"
			let empty = ""
			<: [
				str.starts_with(""), str.starts_with("hello"),
				str.starts_with("he"), str.starts_with("ell"),
				empty.starts_with(""), empty.starts_with("he"),
			]
			`);
			eq(res, ARR([
				TRUE, TRUE,
				TRUE, FALSE,
				TRUE, FALSE, 
			]));
		});

		test.concurrent('starts_with (with index)', async () => {
			const res = await exe(`
			let str = "hello"
			let empty = ""
			<: [
				str.starts_with("", 4), str.starts_with("he", 0),
				str.starts_with("ll", 2), str.starts_with("lo", 3),
				str.starts_with("lo", -2), str.starts_with("hel", -5),
				str.starts_with("he", 2), str.starts_with("loa", 3),
				str.starts_with("lo", -6), str.starts_with("", -7),
				str.starts_with("lo", 6), str.starts_with("", 7),
				empty.starts_with("", 2), empty.starts_with("ll", 2),
			]
			`);
			eq(res, ARR([
				TRUE, TRUE,
				TRUE, TRUE,
				TRUE, TRUE,
				FALSE, FALSE,
				FALSE, TRUE,
				FALSE, TRUE,
				TRUE, FALSE,
			]));
		});

		test.concurrent('ends_with (no index)', async () => {
			const res = await exe(`
			let str = "hello"
			let empty = ""
			<: [
				str.ends_with(""), str.ends_with("hello"),
				str.ends_with("lo"), str.ends_with("ell"),
				empty.ends_with(""), empty.ends_with("he"),
			]
			`);
			eq(res, ARR([
				TRUE, TRUE,
				TRUE, FALSE,
				TRUE, FALSE,
			]));
		});

		test.concurrent('ends_with (with index)', async () => {
			const res = await exe(`
			let str = "hello"
			let empty = ""
			<: [
				str.ends_with("", 3), str.ends_with("lo", 5),
				str.ends_with("ll", 4), str.ends_with("he", 2),
				str.ends_with("ll", -1), str.ends_with("he", -3),
				str.ends_with("he", 5), str.ends_with("lo", 3),
				str.ends_with("lo", -6), str.ends_with("", -7),
				str.ends_with("lo", 6), str.ends_with("", 7),
				empty.ends_with("", 2), empty.ends_with("ll", 2),
			]
			`);
			eq(res, ARR([
				TRUE, TRUE,
				TRUE, TRUE,
				TRUE, TRUE,
				FALSE, FALSE,
				FALSE, TRUE,
				FALSE, TRUE,
				TRUE, FALSE,
			]));
		});

    test.concurrent("pad_start", async () => {
			const res = await exe(`
			let str = "abc"
			<: [
				str.pad_start(0), str.pad_start(1), str.pad_start(2), str.pad_start(3), str.pad_start(4), str.pad_start(5),
				str.pad_start(0, "0"), str.pad_start(1, "0"), str.pad_start(2, "0"), str.pad_start(3, "0"), str.pad_start(4, "0"), str.pad_start(5, "0"),
				str.pad_start(0, "01"), str.pad_start(1, "01"), str.pad_start(2, "01"), str.pad_start(3, "01"), str.pad_start(4, "01"), str.pad_start(5, "01"),
			]
			`);
			eq(res, ARR([
				STR("abc"), STR("abc"), STR("abc"), STR("abc"), STR(" abc"), STR("  abc"),
				STR("abc"), STR("abc"), STR("abc"), STR("abc"), STR("0abc"), STR("00abc"),
				STR("abc"), STR("abc"), STR("abc"), STR("abc"), STR("0abc"), STR("01abc"),
			]));
		});

		test.concurrent("pad_end", async () => {
			const res = await exe(`
			let str = "abc"
			<: [
				str.pad_end(0), str.pad_end(1), str.pad_end(2), str.pad_end(3), str.pad_end(4), str.pad_end(5),
				str.pad_end(0, "0"), str.pad_end(1, "0"), str.pad_end(2, "0"), str.pad_end(3, "0"), str.pad_end(4, "0"), str.pad_end(5, "0"),
				str.pad_end(0, "01"), str.pad_end(1, "01"), str.pad_end(2, "01"), str.pad_end(3, "01"), str.pad_end(4, "01"), str.pad_end(5, "01"),
			]
			`);
			eq(res, ARR([
				STR("abc"), STR("abc"), STR("abc"), STR("abc"), STR("abc "), STR("abc  "),
				STR("abc"), STR("abc"), STR("abc"), STR("abc"), STR("abc0"), STR("abc00"),
				STR("abc"), STR("abc"), STR("abc"), STR("abc"), STR("abc0"), STR("abc01"),
			]));
		});
	});

	describe('arr', () => {
		test.concurrent('len', async () => {
			const res = await exe(`
			let arr = [1, 2, 3]
			<: arr.len
			`);
			eq(res, NUM(3));
		});

		test.concurrent('push', async () => {
			const res = await exe(`
			let arr = [1, 2, 3]
			arr.push(4)
			<: arr
			`);
			eq(res, ARR([NUM(1), NUM(2), NUM(3), NUM(4)]));
		});

		test.concurrent('unshift', async () => {
			const res = await exe(`
			let arr = [1, 2, 3]
			arr.unshift(4)
			<: arr
			`);
			eq(res, ARR([NUM(4), NUM(1), NUM(2), NUM(3)]));
		});

		test.concurrent('pop', async () => {
			const res = await exe(`
			let arr = [1, 2, 3]
			let popped = arr.pop()
			<: [popped, arr]
			`);
			eq(res, ARR([NUM(3), ARR([NUM(1), NUM(2)])]));
		});

		test.concurrent('shift', async () => {
			const res = await exe(`
			let arr = [1, 2, 3]
			let shifted = arr.shift()
			<: [shifted, arr]
			`);
			eq(res, ARR([NUM(1), ARR([NUM(2), NUM(3)])]));
		});

		test.concurrent('concat', async () => {
			const res = await exe(`
			let arr = [1, 2, 3]
			let concated = arr.concat([4, 5])
			<: [concated, arr]
			`);
			eq(res, ARR([
				ARR([NUM(1), NUM(2), NUM(3), NUM(4), NUM(5)]),
				ARR([NUM(1), NUM(2), NUM(3)])
			]));
		});

		test.concurrent('slice', async () => {
			const res = await exe(`
			let arr = ["ant", "bison", "camel", "duck", "elephant"]
			let sliced = arr.slice(2, 4)
			<: [sliced, arr]
			`);
			eq(res, ARR([
				ARR([STR('camel'), STR('duck')]),
				ARR([STR('ant'), STR('bison'), STR('camel'), STR('duck'), STR('elephant')])
			]));
		});

		test.concurrent('join', async () => {
			const res = await exe(`
			let arr = ["a", "b", "c"]
			<: arr.join("-")
			`);
			eq(res, STR('a-b-c'));
		});

		test.concurrent('map', async () => {
			const res = await exe(`
			let arr = [1, 2, 3]
			<: arr.map(@(item) { item * 2 })
			`);
			eq(res, ARR([NUM(2), NUM(4), NUM(6)]));
		});

		test.concurrent('map with index', async () => {
			const res = await exe(`
			let arr = [1, 2, 3]
			<: arr.map(@(item, index) { item * index })
			`);
			eq(res, ARR([NUM(0), NUM(2), NUM(6)]));
		});

		test.concurrent('filter', async () => {
			const res = await exe(`
			let arr = [1, 2, 3]
			<: arr.filter(@(item) { item != 2 })
			`);
			eq(res, ARR([NUM(1), NUM(3)]));
		});

		test.concurrent('filter with index', async () => {
			const res = await exe(`
			let arr = [1, 2, 3, 4]
			<: arr.filter(@(item, index) { item != 2 && index != 3 })
			`);
			eq(res, ARR([NUM(1), NUM(3)]));
		});

		test.concurrent('reduce', async () => {
			const res = await exe(`
			let arr = [1, 2, 3, 4]
			<: arr.reduce(@(accumulator, currentValue) { (accumulator + currentValue) })
			`);
			eq(res, NUM(10));
		});

		test.concurrent('reduce with index', async () => {
			const res = await exe(`
			let arr = [1, 2, 3, 4]
			<: arr.reduce(@(accumulator, currentValue, index) { (accumulator + (currentValue * index)) }, 0)
			`);
			eq(res, NUM(20));
		});

		test.concurrent('reduce of empty array without initial value', async () => {
			await expect(exe(`
			let arr = [1, 2, 3, 4]
			<: [].reduce(@(){})
			`)).rejects.toThrow('Reduce of empty array without initial value');
		});

		test.concurrent('find', async () => {
			const res = await exe(`
			let arr = ["abc", "def", "ghi"]
			<: arr.find(@(item) { item.incl("e") })
			`);
			eq(res, STR('def'));
		});

		test.concurrent('find with index', async () => {
			const res = await exe(`
			let arr = ["abc1", "def1", "ghi1", "abc2", "def2", "ghi2"]
			<: arr.find(@(item, index) { item.incl("e") && index > 1 })
			`);
			eq(res, STR('def2'));
		});

		test.concurrent('incl', async () => {
			const res = await exe(`
			let arr = ["abc", "def", "ghi"]
			<: [arr.incl("def"), arr.incl("jkl")]
			`);
			eq(res, ARR([TRUE, FALSE]));
		});

		test.concurrent('index_of', async () => {
			const res = await exe(`
			let arr = [0,1,2,3,4,0,1,2,3,4]
			<: [
				arr.index_of(3) == 3,
				arr.index_of(5) == -1,
				arr.index_of(3, 3) == 3,
				arr.index_of(3, 4) == 8,
				arr.index_of(3, -1) == -1,
				arr.index_of(3, -2) == 8,
				arr.index_of(3, -7) == 3,
				arr.index_of(3, 10) == -1,
			].map(@(v){if (v) '1' else '0'}).join()
			`);
			eq(res, STR('11111111'));
		});

		test.concurrent('reverse', async () => {
			const res = await exe(`
			let arr = [1, 2, 3]
			arr.reverse()
			<: arr
			`);
			eq(res, ARR([NUM(3), NUM(2), NUM(1)]));
		});

		test.concurrent('copy', async () => {
			const res = await exe(`
			let arr = [1, 2, 3]
			let copied = arr.copy()
			copied.reverse()
			<: [copied, arr]
			`);
			eq(res, ARR([
				ARR([NUM(3), NUM(2), NUM(1)]),
				ARR([NUM(1), NUM(2), NUM(3)])
			]));
		});

		test.concurrent('sort num array', async () => {
			const res = await exe(`
				var arr = [2, 10, 3]
				let comp = @(a, b) { a - b }
				arr.sort(comp)
				<: arr
			`);
			eq(res, ARR([NUM(2), NUM(3), NUM(10)]));
		});

		test.concurrent('sort string array (with Str:lt)', async () => {
			const res = await exe(`
				var arr = ["hoge", "huga", "piyo", "hoge"]
				arr.sort(Str:lt)
				<: arr
			`);
			eq(res, ARR([STR('hoge'), STR('hoge'), STR('huga'), STR('piyo')]));
		});

		test.concurrent('sort string array (with Str:gt)', async () => {
			const res = await exe(`
				var arr = ["hoge", "huga", "piyo", "hoge"]
				arr.sort(Str:gt)
				<: arr
			`);
			eq(res, ARR([ STR('piyo'),  STR('huga'), STR('hoge'), STR('hoge')]));
		});

		test.concurrent('sort object array', async () => {
			const res = await exe(`
				var arr = [{x: 2}, {x: 10}, {x: 3}]
				let comp = @(a, b) { a.x - b.x }

				arr.sort(comp)
				<: arr
			`);
			eq(res, ARR([OBJ(new Map([['x', NUM(2)]])), OBJ(new Map([['x', NUM(3)]])), OBJ(new Map([['x', NUM(10)]]))]));
		});

		test.concurrent('sort (stable)', async () => {
			const res = await exe(`
				var arr = [[2, 0], [10, 1], [3, 2], [3, 3], [2, 4]]
				let comp = @(a, b) { a[0] - b[0] }

				arr.sort(comp)
				<: arr
			`);
			eq(res, ARR([
				ARR([NUM(2), NUM(0)]),
				ARR([NUM(2), NUM(4)]),
				ARR([NUM(3), NUM(2)]),
				ARR([NUM(3), NUM(3)]),
				ARR([NUM(10), NUM(1)]),
			]));
		});
		
		test.concurrent('fill', async () => {
			const res = await exe(`
				var arr1 = [0, 1, 2]
				let arr2 = arr1.fill(3)
				let arr3 = [0, 1, 2].fill(3, 1)
				let arr4 = [0, 1, 2].fill(3, 1, 2)
				let arr5 = [0, 1, 2].fill(3, -2, -1)
				<: [arr1, arr2, arr3, arr4, arr5]
			`);
			eq(res, ARR([
				ARR([NUM(3), NUM(3), NUM(3)]), //target changed
				ARR([NUM(3), NUM(3), NUM(3)]),
				ARR([NUM(0), NUM(3), NUM(3)]),
				ARR([NUM(0), NUM(3), NUM(2)]),
				ARR([NUM(0), NUM(3), NUM(2)]),
			]));
		});
		
		test.concurrent('repeat', async () => {
			const res = await exe(`
				var arr1 = [0, 1, 2]
				let arr2 = arr1.repeat(3)
				let arr3 = arr1.repeat(0)
				<: [arr1, arr2, arr3]
			`);
			eq(res, ARR([
				ARR([NUM(0), NUM(1), NUM(2)]), // target not changed
				ARR([
					NUM(0), NUM(1), NUM(2),
					NUM(0), NUM(1), NUM(2),
					NUM(0), NUM(1), NUM(2),
				]),
				ARR([]),
			]));
		});

		test.concurrent('splice (full)', async () => {
			const res = await exe(`
			    let arr1 = [0, 1, 2, 3]
				let arr2 = arr1.splice(1, 2, [10])
				<: [arr1, arr2]
			`);
			eq(res, ARR([
				ARR([NUM(0), NUM(10), NUM(3)]),
				ARR([NUM(1), NUM(2)]),
			]));
		});
		
		test.concurrent('splice (negative-index)', async () => {
			const res = await exe(`
			    let arr1 = [0, 1, 2, 3]
				let arr2 = arr1.splice(-1, 0, [10, 20])
				<: [arr1, arr2]
			`);
			eq(res, ARR([
				ARR([NUM(0), NUM(1), NUM(2), NUM(10), NUM(20), NUM(3)]),
				ARR([]),
			]));
		});
		
		test.concurrent('splice (larger-index)', async () => {
			const res = await exe(`
				let arr1 = [0, 1, 2, 3]
				let arr2 = arr1.splice(4, 100, [10, 20])
				<: [arr1, arr2]
			`);
			eq(res, ARR([
				ARR([NUM(0), NUM(1), NUM(2), NUM(3), NUM(10), NUM(20)]),
				ARR([]),
			]));
		});
		
		test.concurrent('splice (single argument)', async () => {
			const res = await exe(`
				let arr1 = [0, 1, 2, 3]
				let arr2 = arr1.splice(1)
				<: [arr1, arr2]
			`);
			eq(res, ARR([
				ARR([NUM(0)]),
				ARR([NUM(1), NUM(2), NUM(3)]),
			]));
		});
		
		test.concurrent('flat', async () => {
			const res = await exe(`
				var arr1 = [0, [1], [2, 3], [4, [5, 6]]]
				let arr2 = arr1.flat()
				let arr3 = arr1.flat(2)
				<: [arr1, arr2, arr3]
			`);
			eq(res, ARR([
				ARR([
					NUM(0), ARR([NUM(1)]), ARR([NUM(2), NUM(3)]),
					ARR([NUM(4), ARR([NUM(5), NUM(6)])])
				]), // target not changed
				ARR([
					NUM(0), NUM(1), NUM(2), NUM(3),
					NUM(4), ARR([NUM(5), NUM(6)]),
				]),
				ARR([
					NUM(0), NUM(1), NUM(2), NUM(3),
					NUM(4), NUM(5), NUM(6),
				]),
			]));
		});
		
		test.concurrent('flat_map', async () => {
			const res = await exe(`
				let arr1 = [0, 1, 2]
				let arr2 = ["a", "b"]
				let arr3 = arr1.flat_map(@(x){ arr2.map(@(y){ [x, y] }) })
				<: [arr1, arr3]
			`);
			eq(res, ARR([
				ARR([NUM(0), NUM(1), NUM(2)]), // target not changed
				ARR([
					ARR([NUM(0), STR("a")]),
					ARR([NUM(0), STR("b")]),
					ARR([NUM(1), STR("a")]),
					ARR([NUM(1), STR("b")]),
					ARR([NUM(2), STR("a")]),
					ARR([NUM(2), STR("b")]),
				]),
      ]));
    });

		test.concurrent('every', async () => {
			const res = await exe(`
				let arr1 = [0, 1, 2, 3]
				let res1 = arr1.every(@(v,i){v==0 || i > 0})
				let res2 = arr1.every(@(v,i){v==0 && i > 0})
				let res3 = [].every(@(v,i){false})
				<: [arr1, res1, res2, res3]
			`);
			eq(res, ARR([
				ARR([NUM(0), NUM(1), NUM(2), NUM(3)]), // target not changed
				TRUE,
				FALSE,
				TRUE,
			]));
		});
		
		test.concurrent('some', async () => {
			const res = await exe(`
				let arr1 = [0, 1, 2, 3]
				let res1 = arr1.some(@(v,i){v%2==0 && i <= 2})
				let res2 = arr1.some(@(v,i){v%2==0 && i > 2})
				<: [arr1, res1, res2]
			`);
			eq(res, ARR([
				ARR([NUM(0), NUM(1), NUM(2), NUM(3)]), // target not changed
				TRUE,
				FALSE,
			]));
		});
		
		test.concurrent('insert', async () => {
			const res = await exe(`
				let arr1 = [0, 1, 2]
				let res = []
				res.push(arr1.insert(3, 10)) // [0, 1, 2, 10]
				res.push(arr1.insert(2, 20)) // [0, 1, 20, 2, 10]
				res.push(arr1.insert(0, 30)) // [30, 0, 1, 20, 2, 10]
				res.push(arr1.insert(-1, 40)) // [30, 0, 1, 20, 2, 40, 10]
				res.push(arr1.insert(-4, 50)) // [30, 0, 1, 50, 20, 2, 40, 10]
				res.push(arr1.insert(100, 60)) // [30, 0, 1, 50, 20, 2, 40, 10, 60]
				res.push(arr1)
				<: res
			`);
			eq(res, ARR([
				NULL, NULL, NULL, NULL, NULL, NULL, 
				ARR([NUM(30), NUM(0), NUM(1), NUM(50), NUM(20), NUM(2), NUM(40), NUM(10), NUM(60)])
			]));
		});
		
		test.concurrent('remove', async () => {
			const res = await exe(`
				let arr1 = [0, 1, 2, 3, 4, 5, 6, 7, 8, 9]
				let res = []
				res.push(arr1.remove(9)) // 9 [0, 1, 2, 3, 4, 5, 6, 7, 8]
				res.push(arr1.remove(3)) // 3 [0, 1, 2, 4, 5, 6, 7, 8]
				res.push(arr1.remove(0)) // 0 [1, 2, 4, 5, 6, 7, 8]
				res.push(arr1.remove(-1)) // 8 [1, 2, 4, 5, 6, 7]
				res.push(arr1.remove(-5)) // 2 [1, 4, 5, 6, 7]
				res.push(arr1.remove(100)) // null [1, 4, 5, 6, 7]
				res.push(arr1)
				<: res
			`);
			eq(res, ARR([
				NUM(9), NUM(3), NUM(0), NUM(8), NUM(2), NULL, 
				ARR([NUM(1), NUM(4), NUM(5), NUM(6), NUM(7)])
			]));
		});
		
		test.concurrent('at (without default value)', async () => {
			const res = await exe(`
				let arr1 = [10, 20, 30]
				<: [
					arr1
					arr1.at(0), arr1.at(1), arr1.at(2)
					arr1.at(-3), arr1.at(-2), arr1.at(-1)
					arr1.at(3), arr1.at(4), arr1.at(5)
					arr1.at(-6), arr1.at(-5), arr1.at(-4)
				]
			`);
			eq(res, ARR([
				ARR([NUM(10), NUM(20), NUM(30)]),
				NUM(10), NUM(20), NUM(30),
				NUM(10), NUM(20), NUM(30),
				NULL, NULL, NULL,
				NULL, NULL, NULL,
			]));
		});
		
		test.concurrent('at (with default value)', async () => {
			const res = await exe(`
				let arr1 = [10, 20, 30]
				<: [
					arr1
					arr1.at(0, 100), arr1.at(1, 100), arr1.at(2, 100)
					arr1.at(-3, 100), arr1.at(-2, 100), arr1.at(-1, 100)
					arr1.at(3, 100), arr1.at(4, 100), arr1.at(5, 100)
					arr1.at(-6, 100), arr1.at(-5, 100), arr1.at(-4, 100)
				]
			`);
			eq(res, ARR([
				ARR([NUM(10), NUM(20), NUM(30)]),
				NUM(10), NUM(20), NUM(30),
				NUM(10), NUM(20), NUM(30),
				NUM(100), NUM(100), NUM(100),
				NUM(100), NUM(100), NUM(100),
			]));
		});
	});
});

describe('std', () => {
	describe('Core', () => {
		test.concurrent('range', async () => {
			eq(await exe('<: Core:range(1, 10)'), ARR([NUM(1), NUM(2), NUM(3), NUM(4), NUM(5), NUM(6), NUM(7), NUM(8), NUM(9), NUM(10)]));
			eq(await exe('<: Core:range(1, 1)'), ARR([NUM(1)]));
			eq(await exe('<: Core:range(9, 7)'), ARR([NUM(9), NUM(8), NUM(7)]));
		});

		test.concurrent('to_str', async () => {
			eq(await exe('<: Core:to_str("abc")'), STR('abc'));
			eq(await exe('<: Core:to_str(123)'), STR('123'));
			eq(await exe('<: Core:to_str(true)'), STR('true'));
			eq(await exe('<: Core:to_str(false)'), STR('false'));
			eq(await exe('<: Core:to_str(null)'), STR('null'));
			eq(await exe('<: Core:to_str({ a: "abc", b: 1234 })'), STR('{ a: "abc", b: 1234 }'));
			eq(await exe('<: Core:to_str([ true, 123, null ])'), STR('[ true, 123, null ]'));
			eq(await exe('<: Core:to_str(@( a, b, c ) {})'), STR('@( a, b, c ) { ... }'));
			eq(await exe(`
				let arr = []
				arr.push(arr)
				<: Core:to_str(arr)
			`), STR('[ ... ]'));
			eq(await exe(`
				let arr = []
				arr.push({ value: arr })
				<: Core:to_str(arr)
			`), STR('[ { value: ... } ]'));
		});

		test.concurrent('abort', async () => {
			assert.rejects(
				exe('Core:abort("hoge")'),
				e => e.message.includes('hoge'),
			);
		});
	});

	describe('Arr', () => {
		test.concurrent('create', async () => {
			eq(await exe("<: Arr:create(0)"), ARR([]));
			eq(await exe("<: Arr:create(3)"), ARR([NULL, NULL, NULL]));
			eq(await exe("<: Arr:create(3, 1)"), ARR([NUM(1), NUM(1), NUM(1)]));
		});
	});
	
	describe('Math', () => {
		test.concurrent('trig', async () => {
			eq(await exe("<: Math:sin(Math:PI / 2)"), NUM(1));
			eq(await exe("<: Math:sin(0 - (Math:PI / 2))"), NUM(-1));
			eq(await exe("<: Math:sin(Math:PI / 4) * Math:cos(Math:PI / 4)"), NUM(0.5));
		});

		test.concurrent('abs', async () => {
			eq(await exe("<: Math:abs(1 - 6)"), NUM(5));
		});

		test.concurrent('pow and sqrt', async () => {
			eq(await exe("<: Math:sqrt(3^2 + 4^2)"), NUM(5));
		});

		test.concurrent('round', async () => {
			eq(await exe("<: Math:round(3.14)"), NUM(3));
			eq(await exe("<: Math:round(-1.414213)"), NUM(-1));
		});

		test.concurrent('ceil', async () => {
			eq(await exe("<: Math:ceil(2.71828)"), NUM(3));
			eq(await exe("<: Math:ceil(0 - Math:PI)"), NUM(-3));
			eq(await exe("<: Math:ceil(1 / Math:Infinity)"), NUM(0));
		});

		test.concurrent('floor', async () => {
			eq(await exe("<: Math:floor(23.14069)"), NUM(23));
			eq(await exe("<: Math:floor(Math:Infinity / 0)"), NUM(Infinity));
		});

		test.concurrent('min', async () => {
			eq(await exe("<: Math:min(2, 3)"), NUM(2));
		});

		test.concurrent('max', async () => {
			eq(await exe("<: Math:max(-2, -3)"), NUM(-2));
		});
		
		/* flaky
		test.concurrent('rnd', async () => {
			const steps = 512;

			const res = await exe(`
			let counts = [] // 0 ~ 10 の出現回数を格納する配列
			for (11) {
				counts.push(0) // 初期化
			}

			for (${steps}) {
				let rnd = Math:rnd(0 10) // 0 以上 10 以下の整数乱数
				counts[rnd] = counts[rnd] + 1
			}
			<: counts`);

			function chiSquareTest(observed: number[], expected: number[]) {
				let chiSquare = 0; // カイ二乗値
				for (let i = 0; i < observed.length; i++) {
					chiSquare += Math.pow(observed[i] - expected[i], 2) / expected[i];
				}
				return chiSquare;
			}

			let observed: Array<number> = [];
			for (let i = 0; i < res.value.length; i++) {
				observed.push(res.value[i].value);
			}
			let expected = new Array(11).fill(steps / 10);
			let chiSquare = chiSquareTest(observed, expected);

			// 自由度が (11 - 1) の母分散の カイ二乗分布 95% 信頼区間は [3.94, 18.31]
			assert.deepEqual(3.94 <= chiSquare && chiSquare <= 18.31, true, `カイ二乗値(${chiSquare})が母分散の95%信頼区間にありません`);
		});
		*/

		test.concurrent('rnd with arg', async () => {
			eq(await exe("<: Math:rnd(1, 1.5)"), NUM(1));
		});

		test.concurrent('gen_rng', async () => {
			// 2つのシード値から1~maxの乱数をn回生成して一致率を見る
			const res = await exe(`
			@test(seed1, seed2) {
				let n = 100
				let max = 100000
				let threshold = 0.05
				let random1 = Math:gen_rng(seed1)
				let random2 = Math:gen_rng(seed2)
				var same = 0
				for n {
					if random1(1, max) == random2(1, max) {
						same += 1
					}
				}
				let rate = same / n
				if seed1 == seed2 { rate == 1 }
				else { rate < threshold }
			}
			let seed1 = \`{Util:uuid()}\`
			let seed2 = \`{Date:year()}\`
			<: [
				test(seed1, seed1)
				test(seed1, seed2)
			]
			`)
			eq(res, ARR([BOOL(true), BOOL(true)]));
		});
	});

	describe('Obj', () => {
		test.concurrent('keys', async () => {
			const res = await exe(`
			let o = { a: 1, b: 2, c: 3, }

			<: Obj:keys(o)
			`);
			eq(res, ARR([STR('a'), STR('b'), STR('c')]));
		});

		test.concurrent('vals', async () => {
			const res = await exe(`
			let o = { _nul: null, _num: 24, _str: 'hoge', _arr: [], _obj: {}, }

			<: Obj:vals(o)
			`);
			eq(res, ARR([NULL, NUM(24), STR('hoge'), ARR([]), OBJ(new Map([]))]));
		});

		test.concurrent('kvs', async () => {
			const res = await exe(`
			let o = { a: 1, b: 2, c: 3, }

			<: Obj:kvs(o)
			`);
			eq(res, ARR([
				ARR([STR('a'), NUM(1)]),
				ARR([STR('b'), NUM(2)]),
				ARR([STR('c'), NUM(3)])
			]));
		});

		test.concurrent('merge', async () => {
			const res = await exe(`
			let o1 = { a: 1, b: 2 }
			let o2 = { b: 3, c: 4 }

			<: Obj:merge(o1, o2)
			`);
			eq(res, utils.jsToVal({ a: 1, b: 3, c: 4}));
		});
	});

	describe('Str', () => {
		test.concurrent('lf', async () => {
			const res = await exe(`
			<: Str:lf
			`);
			eq(res, STR('\n'));
		});

		test.concurrent('from_codepoint', async () => {
			const res = await exe(`
			<: Str:from_codepoint(65)
			`);
			eq(res, STR('A'));
		});

		test.concurrent('from_unicode_codepoints', async () => {
			const res = await exe(`
			<: Str:from_unicode_codepoints([171581, 128073, 127999, 128104, 8205, 128102])
			`);
			eq(res, STR('𩸽👉🏿👨‍👦'));
		});

		test.concurrent('from_utf8_bytes', async () => {
			const res = await exe(`
			<: Str:from_utf8_bytes([240, 169, 184, 189, 240, 159, 145, 137, 240, 159, 143, 191, 240, 159, 145, 168, 226, 128, 141, 240, 159, 145, 166])
			`);
			eq(res, STR('𩸽👉🏿👨‍👦'));
		});

		test.concurrent('charcode_at', async () => {
			let res = await exe(`
			<: "aiscript".split().map(@(x, _) { x.charcode_at(0) })
			`);
			eq(res, ARR([97, 105, 115, 99, 114, 105, 112, 116].map(x => NUM(x))));

			res = await exe(`
			<: "".charcode_at(0)
			`);
			eq(res, NULL);
		});
	});

	describe('Uri', () => {
		test.concurrent('encode_full', async () => {
			const res = await exe(`
			<: Uri:encode_full("https://example.com/?q=あいちゃん")
			`);
			eq(res, STR('https://example.com/?q=%E3%81%82%E3%81%84%E3%81%A1%E3%82%83%E3%82%93'));
		});

		test.concurrent('encode_component', async () => {
			const res = await exe(`
			<: Uri:encode_component("https://example.com/?q=あいちゃん")
			`);
			eq(res, STR('https%3A%2F%2Fexample.com%2F%3Fq%3D%E3%81%82%E3%81%84%E3%81%A1%E3%82%83%E3%82%93'));
		});

		test.concurrent('decode_full', async () => {
			const res = await exe(`
			<: Uri:decode_full("https%3A%2F%2Fexample.com%2F%3Fq%3D%E3%81%82%E3%81%84%E3%81%A1%E3%82%83%E3%82%93")
			`);
			eq(res, STR('https%3A%2F%2Fexample.com%2F%3Fq%3Dあいちゃん'));
		});

		test.concurrent('decode_component', async () => {
			const res = await exe(`
			<: Uri:decode_component("https%3A%2F%2Fexample.com%2F%3Fq%3D%E3%81%82%E3%81%84%E3%81%A1%E3%82%83%E3%82%93")
			`);
			eq(res, STR('https://example.com/?q=あいちゃん'));
		});
	});

	describe('Error', () => {
		test.concurrent('create', async () => {
			eq(
				await exe(`
				<: Error:create('ai', {chan: 'kawaii'})
				`),
				ERROR('ai', OBJ(new Map([['chan', STR('kawaii')]])))
			);
		});
	});

	describe('Json', () => {
		test.concurrent('stringify: fn', async () => {
			const res = await exe(`
			<: Json:stringify(@(){})
			`);
			eq(res, STR('"<function>"'));
		});

		test.concurrent('parsable', async () => {
			[
				'null',
				'"hoge"',
				'[]',
				'{}',
			].forEach(async (str) => {
				const res = await exe(`
					<: [
						Json:parsable('${str}')
						Json:stringify(Json:parse('${str}'))
					]
				`);
				eq(res, ARR([TRUE, STR(str)]));
			});
		});
		test.concurrent('unparsable', async () => {
			[
				'',
				'hoge',
				'[',
			].forEach(async (str) => {
				const res = await exe(`
					<: [
						Json:parsable('${str}')
						Json:parse('${str}')
					]
				`);
				eq(res, ARR([FALSE, ERROR('not_json')]));
			});
		});
	});

	describe('Date', () => {
		const example_time = new Date(2024, 1 - 1, 2, 3, 4, 5, 6).getTime();
		const zero_date = new Date(0);
		test.concurrent('year', async () => {
			const res = await exe(`
				<: [Date:year(0), Date:year(${example_time})]
			`);
			eq(res, ARR([NUM(zero_date.getFullYear()), NUM(2024)]));
		});

		test.concurrent('month', async () => {
			const res = await exe(`
				<: [Date:month(0), Date:month(${example_time})]
			`);
			eq(res, ARR([NUM(zero_date.getMonth() + 1), NUM(1)]));
		});

		test.concurrent('day', async () => {
			const res = await exe(`
				<: [Date:day(0), Date:day(${example_time})]
			`);
			eq(res, ARR([NUM(zero_date.getDate()), NUM(2)]));
		});

		test.concurrent('hour', async () => {
			const res = await exe(`
				<: [Date:hour(0), Date:hour(${example_time})]
			`);
			eq(res, ARR([NUM(zero_date.getHours()), NUM(3)]));
		});

		test.concurrent('minute', async () => {
			const res = await exe(`
				<: [Date:minute(0), Date:minute(${example_time})]
			`);
			eq(res, ARR([NUM(zero_date.getMinutes()), NUM(4)]));
		});

		test.concurrent('second', async () => {
			const res = await exe(`
				<: [Date:second(0), Date:second(${example_time})]
			`);
			eq(res, ARR([NUM(zero_date.getSeconds()), NUM(5)]));
		});

		test.concurrent('millisecond', async () => {
			const res = await exe(`
				<: [Date:millisecond(0), Date:millisecond(${example_time})]
			`);
			eq(res, ARR([NUM(zero_date.getMilliseconds()), NUM(6)]));
		});

		test.concurrent('to_iso_str', async () => {
			const res = await exe(`
				let d1 = Date:parse("2024-04-12T01:47:46.021+09:00")
				let s1 = Date:to_iso_str(d1)
				let d2 = Date:parse(s1)
				<: [d1, d2, s1]
			`);
			eq(res.value[0], res.value[1]);
			assert.match(res.value[2].value, /^[0-9]{4,4}-[0-9]{2,2}-[0-9]{2,2}T[0-9]{2,2}:[0-9]{2,2}:[0-9]{2,2}\.[0-9]{3,3}(Z|[-+][0-9]{2,2}:[0-9]{2,2})$/);
		});

		test.concurrent('to_iso_str (UTC)', async () => {
			const res = await exe(`
				let d1 = Date:parse("2024-04-12T01:47:46.021+09:00")
				let s1 = Date:to_iso_str(d1, 0)
				let d2 = Date:parse(s1)
				<: [d1, d2, s1]
			`);
			eq(res.value[0], res.value[1]);
			eq(res.value[2], STR("2024-04-11T16:47:46.021Z"));
		});

		test.concurrent('to_iso_str (+09:00)', async () => {
			const res = await exe(`
				let d1 = Date:parse("2024-04-12T01:47:46.021+09:00")
				let s1 = Date:to_iso_str(d1, 9*60)
				let d2 = Date:parse(s1)
				<: [d1, d2, s1]
			`);
			eq(res.value[0], res.value[1]);
			eq(res.value[2], STR("2024-04-12T01:47:46.021+09:00"));
		});

		test.concurrent('to_iso_str (-05:18)', async () => {
			const res = await exe(`
				let d1 = Date:parse("2024-04-12T01:47:46.021+09:00")
				let s1 = Date:to_iso_str(d1, -5*60-18)
				let d2 = Date:parse(s1)
				<: [d1, d2, s1]
			`);
			eq(res.value[0], res.value[1]);
			eq(res.value[2], STR("2024-04-11T11:29:46.021-05:18"));
		});
	});
});

describe('Unicode', () => {
	test.concurrent('len', async () => {
		const res = await exe(`
		<: "👍🏽🍆🌮".len
		`);
		eq(res, NUM(3));
	});

	test.concurrent('pick', async () => {
		const res = await exe(`
		<: "👍🏽🍆🌮".pick(1)
		`);
		eq(res, STR('🍆'));
	});

	test.concurrent('slice', async () => {
		const res = await exe(`
		<: "Emojis 👍🏽 are 🍆 poison. 🌮s are bad.".slice(7, 14)
		`);
		eq(res, STR('👍🏽 are 🍆'));
	});

	test.concurrent('split', async () => {
		const res = await exe(`
		<: "👍🏽🍆🌮".split()
		`);
		eq(res, ARR([STR('👍🏽'), STR('🍆'), STR('🌮')]));
	});
});

describe('Security', () => {
	test.concurrent('Cannot access js native property via var', async () => {
		try {
			await exe(`
			<: constructor
			`);
			assert.fail();
		} catch (e) {
			assert.ok(e instanceof AiScriptSyntaxError);
		}

		try {
			await exe(`
			<: prototype
			`);
			assert.fail();
		} catch (e) {
			assert.ok(e instanceof AiScriptRuntimeError);
		}

		try {
			await exe(`
			<: __proto__
			`);
			assert.fail();
		} catch (e) {
			assert.ok(e instanceof AiScriptRuntimeError);
		}
	});

	test.concurrent('Cannot access js native property via object', async () => {
		const res2 = await exe(`
		let obj = {}

		<: obj.prototype
		`);
		eq(res2, NULL);

		const res3 = await exe(`
		let obj = {}

		<: obj.__proto__
		`);
		eq(res3, NULL);
	});

	test.concurrent('Cannot access js native property via primitive prop', async () => {
		try {
			await exe(`
			<: "".constructor
			`);
			assert.fail();
		} catch (e) {
			assert.ok(e instanceof AiScriptSyntaxError);
		}

		try {
			await exe(`
			<: "".prototype
			`);
			assert.fail();
		} catch (e) {
			assert.ok(e instanceof AiScriptRuntimeError);
		}

		try {
			await exe(`
			<: "".__proto__
			`);
			assert.fail();
		} catch (e) {
			assert.equal(e instanceof AiScriptRuntimeError, true);
		}
	});
});

describe('extra', () => {
	test.concurrent('Fizz Buzz', async () => {
		const res = await exe(`
		let res = []
		for (let i = 1, 15) {
			let msg =
				if (i % 15 == 0) "FizzBuzz"
				elif (i % 3 == 0) "Fizz"
				elif (i % 5 == 0) "Buzz"
				else i
			res.push(msg)
		}
		<: res
		`);
		eq(res, ARR([
			NUM(1),
			NUM(2),
			STR('Fizz'),
			NUM(4),
			STR('Buzz'),
			STR('Fizz'),
			NUM(7),
			NUM(8),
			STR('Fizz'),
			STR('Buzz'),
			NUM(11),
			STR('Fizz'),
			NUM(13),
			NUM(14),
			STR('FizzBuzz'),
		]));
	});

	test.concurrent('SKI', async () => {
		const res = await exe(`
		let s = @(x) { @(y) { @(z) {
			//let f = x(z) f(@(a){ let g = y(z) g(a) })
			let f = x(z)
			f(y(z))
		}}}
		let k = @(x){ @(y) { x } }
		let i = @(x){ x }

		// combine
		@c(l) {
			// extract
			@x(v) {
				if (Core:type(v) == "arr") { c(v) } else { v }
			}

			// rec
			@r(f, n) {
				if (n < l.len) {
					r(f(x(l[n])), (n + 1))
				} else { f }
			}

			r(x(l[0]), 1)
		}

		let sksik = [s, [k, [s, i]], k]
		c([sksik, "foo", print])
		`);
		eq(res, STR('foo'));
	});
});<|MERGE_RESOLUTION|>--- conflicted
+++ resolved
@@ -6,44 +6,10 @@
 import * as assert from 'assert';
 import { expect, test } from '@jest/globals';
 import { Parser, Interpreter, utils, errors, Ast } from '../src';
-<<<<<<< HEAD
 import { NUM, STR, NULL, ARR, OBJ, BOOL, TRUE, FALSE, ERROR ,FN_NATIVE } from '../src/interpreter/value';
 import { AiScriptSyntaxError, AiScriptRuntimeError, AiScriptIndexOutOfRangeError } from '../src/error';
 import { exe, eq } from './testutils';
 
-=======
-import { NUM, STR, NULL, ARR, OBJ, BOOL, TRUE, FALSE, ERROR ,FN_NATIVE, Value } from '../src/interpreter/value';
-let { AiScriptRuntimeError, AiScriptIndexOutOfRangeError } = errors;
-
-const exe = (program: string): Promise<any> => new Promise((ok, err) => {
-	const aiscript = new Interpreter({}, {
-		out(value) {
-			ok(value);
-		},
-		maxStep: 9999,
-	});
-
-	const parser = new Parser();
-	const ast = parser.parse(program);
-	aiscript.exec(ast).catch(err);
-});
-
-const getMeta = (program: string) => {
-	const parser = new Parser();
-	const ast = parser.parse(program);
-
-	const metadata = Interpreter.collectMetadata(ast);
-
-	return metadata;
-};
-
-const eq = (a: Value, b: Value) => {
-	assert.deepEqual(a.type, b.type);
-	if (a.type !== 'null' && a.type !== 'fn' && b.type !== 'null' && b.type !== 'fn') {
-		assert.deepEqual(a.value, b.value);
-	}
-};
->>>>>>> e5fae948
 
 test.concurrent('Hello, world!', async () => {
 	const res = await exe('<: "Hello, world!"');
@@ -857,194 +823,6 @@
 	});
 });
 
-<<<<<<< HEAD
-=======
-describe('meta', () => {
-	test.concurrent('default meta', async () => {
-		const res = getMeta(`
-		### { a: 1; b: 2; c: 3; }
-		`);
-		assert.deepEqual(res, new Map([
-			[null, {
-				a: 1,
-				b: 2,
-				c: 3,
-			}]
-		]));
-		assert.deepEqual(res!.get(null), {
-			a: 1,
-			b: 2,
-			c: 3,
-		});
-	});
-
-	describe('String', () => {
-		test.concurrent('valid', async () => {
-			const res = getMeta(`
-			### x "hoge"
-			`);
-			assert.deepEqual(res, new Map([
-				['x', 'hoge']
-			]));
-		});
-	});
-
-	describe('Number', () => {
-		test.concurrent('valid', async () => {
-			const res = getMeta(`
-			### x 42
-			`);
-			assert.deepEqual(res, new Map([
-				['x', 42]
-			]));
-		});
-	});
-
-	describe('Boolean', () => {
-		test.concurrent('valid', async () => {
-			const res = getMeta(`
-			### x true
-			`);
-			assert.deepEqual(res, new Map([
-				['x', true]
-			]));
-		});
-	});
-
-	describe('Null', () => {
-		test.concurrent('valid', async () => {
-			const res = getMeta(`
-			### x null
-			`);
-			assert.deepEqual(res, new Map([
-				['x', null]
-			]));
-		});
-	});
-
-	describe('Array', () => {
-		test.concurrent('valid', async () => {
-			const res = getMeta(`
-			### x [1 2 3]
-			`);
-			assert.deepEqual(res, new Map([
-				['x', [1, 2, 3]]
-			]));
-		});
-
-		test.concurrent('invalid', async () => {
-			try {
-				getMeta(`
-				### x [1 (2 + 2) 3]
-				`);
-			} catch (e) {
-				assert.ok(true);
-				return;
-			}
-			assert.fail();
-		});
-	});
-
-	describe('Object', () => {
-		test.concurrent('valid', async () => {
-			const res = getMeta(`
-			### x { a: 1; b: 2; c: 3; }
-			`);
-			assert.deepEqual(res, new Map([
-				['x', {
-					a: 1,
-					b: 2,
-					c: 3,
-				}]
-			]));
-		});
-
-		test.concurrent('invalid', async () => {
-			try {
-				getMeta(`
-				### x { a: 1; b: (2 + 2); c: 3; }
-				`);
-			} catch (e) {
-				assert.ok(true);
-				return;
-			}
-			assert.fail();
-		});
-	});
-
-	describe('Template', () => {
-		test.concurrent('invalid', async () => {
-			try {
-				getMeta(`
-				### x \`foo {bar} baz\`
-				`);
-			} catch (e) {
-				assert.ok(true);
-				return;
-			}
-			assert.fail();
-		});
-	});
-
-	describe('Expression', () => {
-		test.concurrent('invalid', async () => {
-			try {
-				getMeta(`
-				### x (1 + 1)
-				`);
-			} catch (e) {
-				assert.ok(true);
-				return;
-			}
-			assert.fail();
-		});
-	});
-});
-
-describe('lang version', () => {
-	test.concurrent('number', async () => {
-		const res = utils.getLangVersion(`
-		/// @2021
-		@f(x) {
-			x
-		}
-		`);
-		assert.strictEqual(res, '2021');
-	});
-
-	test.concurrent('chars', async () => {
-		const res = utils.getLangVersion(`
-		/// @ canary
-		const a = 1
-		@f(x) {
-			x
-		}
-		f(a)
-		`);
-		assert.strictEqual(res, 'canary');
-	});
-
-	test.concurrent('complex', async () => {
-		const res = utils.getLangVersion(`
-		/// @ 2.0-Alpha
-		@f(x) {
-			x
-		}
-		`);
-		assert.strictEqual(res, '2.0-Alpha');
-	});
-
-	test.concurrent('no specified', async () => {
-		const res = utils.getLangVersion(`
-		@f(x) {
-			x
-		}
-		`);
-		assert.strictEqual(res, null);
-	});
-});
-
->>>>>>> e5fae948
 describe('Attribute', () => {
 	test.concurrent('single attribute with function (str)', async () => {
 		let node: Ast.Node;
