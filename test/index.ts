--- conflicted
+++ resolved
@@ -3039,10 +3039,9 @@
 			]));
 		});
 		
-<<<<<<< HEAD
 		test.concurrent('splice (larger-index)', async () => {
 			const res = await exe(`
-			    let arr1 = [0, 1, 2, 3]
+				let arr1 = [0, 1, 2, 3]
 				let arr2 = arr1.splice(4, 100, [10, 20])
 				<: [arr1, arr2]
 			`);
@@ -3054,7 +3053,7 @@
 		
 		test.concurrent('splice (single argument)', async () => {
 			const res = await exe(`
-			    let arr1 = [0, 1, 2, 3]
+				let arr1 = [0, 1, 2, 3]
 				let arr2 = arr1.splice(1)
 				<: [arr1, arr2]
 			`);
@@ -3063,7 +3062,7 @@
 				ARR([NUM(1), NUM(2), NUM(3)]),
 			]));
 		});
-=======
+		
 		test.concurrent('flat', async () => {
 			const res = await exe(`
 				var arr1 = [0, [1], [2, 3], [4, [5, 6]]]
@@ -3106,8 +3105,7 @@
 				]),
       ]));
     });
->>>>>>> c90a098f
-
+		
 		test.concurrent('every', async () => {
 			const res = await exe(`
 				let arr1 = [0, 1, 2, 3]
