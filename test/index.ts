--- conflicted
+++ resolved
@@ -3170,35 +3170,13 @@
 			const res = await exe(`
 			@test(seed) {
 				let random = Math:gen_rng(seed)
-<<<<<<< HEAD
 				return random()
-=======
-				return random(0, 100)
->>>>>>> 1e6e1968
 			}
 			let seed1 = \`{Util:uuid()}\`
 			let seed2 = \`{Date:year()}\`
 			let test1 = if (test(seed1) == test(seed1)) {true} else {false}
 			let test2 = if (test(seed1) == test(seed2)) {true} else {false}
 			<: [test1, test2]
-<<<<<<< HEAD
-			`)
-			eq(res, ARR([BOOL(true), BOOL(false)]));
-		});
-
-		test.concurrent('gen_rng_unbiased', async () => {
-			const res = await exe(`
-			@test(seed) {
-				let random = Math:gen_rng_unbiased(seed)
-				return random()
-			}
-			let seed1 = \`{Util:uuid()}\`
-			let seed2 = \`{Date:year()}\`
-			let test1 = if (test(seed1) == test(seed1)) {true} else {false}
-			let test2 = if (test(seed1) == test(seed2)) {true} else {false}
-			<: [test1, test2]
-=======
->>>>>>> 1e6e1968
 			`)
 			eq(res, ARR([BOOL(true), BOOL(false)]));
 		});
