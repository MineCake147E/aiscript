/* eslint-disable prefer-const */
/**
 * Tests!
 */

import * as assert from 'assert';
import { expect, test } from '@jest/globals';
import { Parser, Interpreter, utils, errors, Ast } from '../src';
import { NUM, STR, NULL, ARR, OBJ, BOOL, TRUE, FALSE, ERROR ,FN_NATIVE } from '../src/interpreter/value';
import { AiScriptSyntaxError } from '../src/error';
let { AiScriptRuntimeError, AiScriptIndexOutOfRangeError } = errors;

const exe = (program: string): Promise<any> => new Promise((ok, err) => {
	const aiscript = new Interpreter({}, {
		out(value) {
			ok(value);
		},
		maxStep: 9999,
	});

	try {
		const parser = new Parser();
		const ast = parser.parse(program);
		aiscript.exec(ast).catch(err);
	} catch (e) {
		err(e);
	}
});

const getMeta = (program: string) => {
	const parser = new Parser();
	const ast = parser.parse(program);

	const metadata = Interpreter.collectMetadata(ast);

	return metadata;
};

const eq = (a, b) => {
	assert.deepEqual(a.type, b.type);
	assert.deepEqual(a.value, b.value);
};

test.concurrent('Hello, world!', async () => {
	const res = await exe('<: "Hello, world!"');
	eq(res, STR('Hello, world!'));
});

test.concurrent('empty script', async () => {
	const parser = new Parser();
	const ast = parser.parse('');
	assert.deepEqual(ast, []);
});

describe('ops', () => {
	test.concurrent('==', async () => {
		eq(await exe('<: (1 == 1)'), BOOL(true));
		eq(await exe('<: (1 == 2)'), BOOL(false));
		eq(await exe('<: (Core:type == Core:type)'), BOOL(true));
		eq(await exe('<: (Core:type == Core:gt)'), BOOL(false));
		eq(await exe('<: (@(){} == @(){})'), BOOL(false));
		eq(await exe('<: (Core:eq == @(){})'), BOOL(false));
		eq(await exe(`
			let f = @(){}
			let g = f

			<: (f == g)
		`), BOOL(true));
	});

	test.concurrent('!=', async () => {
		eq(await exe('<: (1 != 2)'), BOOL(true));
		eq(await exe('<: (1 != 1)'), BOOL(false));
	});

	test.concurrent('&&', async () => {
		eq(await exe('<: (true && true)'), BOOL(true));
		eq(await exe('<: (true && false)'), BOOL(false));
		eq(await exe('<: (false && true)'), BOOL(false));
		eq(await exe('<: (false && false)'), BOOL(false));
		eq(await exe('<: (false && null)'), BOOL(false));
		try {
			await exe('<: (true && null)');
		} catch (e) {
			assert.ok(e instanceof AiScriptRuntimeError);
			return;
		}

		eq(
			await exe(`
				var tmp = null

				@func() {
					tmp = true
					return true
				}

				false && func()

				<: tmp
			`),
			NULL
		)

		eq(
			await exe(`
				var tmp = null

				@func() {
					tmp = true
					return true
				}

				true && func()

				<: tmp
			`),
			BOOL(true)
		)

		assert.fail();
	});

	test.concurrent('||', async () => {
		eq(await exe('<: (true || true)'), BOOL(true));
		eq(await exe('<: (true || false)'), BOOL(true));
		eq(await exe('<: (false || true)'), BOOL(true));
		eq(await exe('<: (false || false)'), BOOL(false));
		eq(await exe('<: (true || null)'), BOOL(true));
		try {
			await exe('<: (false || null)');
		} catch (e) {
			assert.ok(e instanceof AiScriptRuntimeError);
			return;
		}

		eq(
			await exe(`
				var tmp = null

				@func() {
					tmp = true
					return true
				}

				true || func()

				<: tmp
			`),
			NULL
		)

		eq(
			await exe(`
				var tmp = null

				@func() {
					tmp = true
					return true
				}

				false || func()

				<: tmp
			`),
			BOOL(true)
		)

		assert.fail();
	});

	test.concurrent('+', async () => {
		eq(await exe('<: (1 + 1)'), NUM(2));
	});

	test.concurrent('-', async () => {
		eq(await exe('<: (1 - 1)'), NUM(0));
	});

	test.concurrent('*', async () => {
		eq(await exe('<: (1 * 1)'), NUM(1));
	});

	test.concurrent('^', async () => {
		eq(await exe('<: (1 ^ 0)'), NUM(1));
	});

	test.concurrent('/', async () => {
		eq(await exe('<: (1 / 1)'), NUM(1));
	});

	test.concurrent('%', async () => {
		eq(await exe('<: (1 % 1)'), NUM(0));
	});

	test.concurrent('>', async () => {
		eq(await exe('<: (2 > 1)'), BOOL(true));
		eq(await exe('<: (1 > 1)'), BOOL(false));
		eq(await exe('<: (0 > 1)'), BOOL(false));
	});

	test.concurrent('<', async () => {
		eq(await exe('<: (2 < 1)'), BOOL(false));
		eq(await exe('<: (1 < 1)'), BOOL(false));
		eq(await exe('<: (0 < 1)'), BOOL(true));
	});

	test.concurrent('>=', async () => {
		eq(await exe('<: (2 >= 1)'), BOOL(true));
		eq(await exe('<: (1 >= 1)'), BOOL(true));
		eq(await exe('<: (0 >= 1)'), BOOL(false));
	});

	test.concurrent('<=', async () => {
		eq(await exe('<: (2 <= 1)'), BOOL(false));
		eq(await exe('<: (1 <= 1)'), BOOL(true));
		eq(await exe('<: (0 <= 1)'), BOOL(true));
	});

	test.concurrent('precedence', async () => {
		eq(await exe('<: 1 + 2 * 3 + 4'), NUM(11));
		eq(await exe('<: 1 + 4 / 4 + 1'), NUM(3));
		eq(await exe('<: 1 + 1 == 2 && 2 * 2 == 4'), BOOL(true));
		eq(await exe('<: (1 + 1) * 2'), NUM(4));
	});

	test.concurrent('negative numbers', async () => {
		eq(await exe('<: 1+-1'), NUM(0));
		eq(await exe('<: 1--1'), NUM(2));//反直観的、禁止される可能性がある？
		eq(await exe('<: -1*-1'), NUM(1));
		eq(await exe('<: -1==-1'), BOOL(true));
		eq(await exe('<: 1>-1'), BOOL(true));
		eq(await exe('<: -1<1'), BOOL(true));
	});

});

describe('Infix expression', () => {
	test.concurrent('simple infix expression', async () => {
		eq(await exe('<: 0 < 1'), BOOL(true));
		eq(await exe('<: 1 + 1'), NUM(2));
	});

	test.concurrent('combination', async () => {
		eq(await exe('<: 1 + 2 + 3 + 4 + 5 + 6 + 7 + 8 + 9 + 10'), NUM(55));
		eq(await exe('<: Core:add(1, 3) * Core:mul(2, 5)'), NUM(40));
	});

	test.concurrent('use parentheses to distinguish expr', async () => {
		eq(await exe('<: (1 + 10) * (2 + 5)'), NUM(77));
	});

	test.concurrent('syntax symbols vs infix operators', async () => {
		const res = await exe(`
		<: match true {
			case 1 == 1 => "true"
			case 1 < 1 => "false"
		}
		`);
		eq(res, STR('true'));
	});

	test.concurrent('number + if expression', async () => {
		eq(await exe('<: 1 + if true 1 else 2'), NUM(2));
	});

	test.concurrent('number + match expression', async () => {
		const res = await exe(`
			<: 1 + match 2 == 2 {
				case true => 3
				case false => 4
			}
		`);
		eq(res, NUM(4));
	});

	test.concurrent('eval + eval', async () => {
		eq(await exe('<: eval { 1 } + eval { 1 }'), NUM(2));
	});

	test.concurrent('disallow line break', async () => {
		try {
			await exe(`
			<: 1 +
			1 + 1
			`);
		} catch (e) {
			assert.ok(true);
			return;
		}
		assert.fail();
	});

	test.concurrent('escaped line break', async () => {
		eq(await exe(`
			<: 1 + \\
			1 + 1
		`), NUM(3));
	});

	test.concurrent('infix-to-fncall on namespace', async () => {
		eq(
			await exe(`
				:: Hoge {
					@add(x, y) {
						x + y
					}
				}
				<: Hoge:add(1, 2)
			`),
			NUM(3)
		);
	});
});

describe('Comment', () => {
	test.concurrent('single line comment', async () => {
		const res = await exe(`
		// let a = ...
		let a = 42
		<: a
		`);
		eq(res, NUM(42));
	});

	test.concurrent('multi line comment', async () => {
		const res = await exe(`
		/* variable declaration here...
			let a = ...
		*/
		let a = 42
		<: a
		`);
		eq(res, NUM(42));
	});

	test.concurrent('multi line comment 2', async () => {
		const res = await exe(`
		/* variable declaration here...
			let a = ...
		*/
		let a = 42
		/*
			another comment here
		*/
		<: a
		`);
		eq(res, NUM(42));
	});

	test.concurrent('// as string', async () => {
		const res = await exe('<: "//"');
		eq(res, STR('//'));
	});

	test.concurrent('line tail', async () => {
		const res = await exe(`
		let x = 'a' // comment
		let y = 'b'
		<: x
		`);
		eq(res, STR('a'));
	});
});

test.concurrent('式にコロンがあってもオブジェクトと判定されない', async () => {
	const res = await exe(`
	<: eval {
		Core:eq("ai", "ai")
	}
	`);
	eq(res, BOOL(true));
});

test.concurrent('inc', async () => {
	const res = await exe(`
	var a = 0
	a += 1
	a += 2
	a += 3
	<: a
	`);
	eq(res, NUM(6));
});

test.concurrent('dec', async () => {
	const res = await exe(`
	var a = 0
	a -= 1
	a -= 2
	a -= 3
	<: a
	`);
	eq(res, NUM(-6));
});

test.concurrent('var', async () => {
	const res = await exe(`
	let a = 42
	<: a
	`);
	eq(res, NUM(42));
});

test.concurrent('参照が繋がらない', async () => {
	const res = await exe(`
	var f = @() { "a" }
	var g = f
	f = @() { "b" }

	<: g()
	`);
	eq(res, STR('a'));
});

describe('Cannot put multiple statements in a line', () => {
	test.concurrent('var def', async () => {
		try {
			await exe(`
			let a = 42 let b = 11
			`);
		} catch (e) {
			assert.ok(true);
			return;
		}
		assert.fail();
	});

	test.concurrent('var def (op)', async () => {
		try {
			await exe(`
			let a = 13 + 75 let b = 24 + 146
			`);
		} catch (e) {
			assert.ok(true);
			return;
		}
		assert.fail();
	});

	test.concurrent('var def in block', async () => {
		try {
			await exe(`
			eval {
				let a = 42 let b = 11
			}
			`);
		} catch (e) {
			assert.ok(true);
			return;
		}
		assert.fail();
	});
});

describe('terminator', () => {
	describe('top-level', () => {
		test.concurrent('newline', async () => {
			const res = await exe(`
			:: A {
				let x = 1
			}
			:: B {
				let x = 2
			}
			<: A:x
			`);
			eq(res, NUM(1));
		});

		test.concurrent('semi colon', async () => {
			const res = await exe(`
			::A{let x = 1};::B{let x = 2}
			<: A:x
			`);
			eq(res, NUM(1));
		});

		test.concurrent('semi colon of the tail', async () => {
			const res = await exe(`
			::A{let x = 1};
			<: A:x
			`);
			eq(res, NUM(1));
		});
	});

	describe('block', () => {
		test.concurrent('newline', async () => {
			const res = await exe(`
			eval {
				let x = 1
				let y = 2
				<: x + y
			}
			`);
			eq(res, NUM(3));
		});

		test.concurrent('semi colon', async () => {
			const res = await exe(`
			eval{let x=1;let y=2;<:x+y}
			`);
			eq(res, NUM(3));
		});

		test.concurrent('semi colon of the tail', async () => {
			const res = await exe(`
			eval{let x=1;<:x;}
			`);
			eq(res, NUM(1));
		});
	});

	describe('namespace', () => {
		test.concurrent('newline', async () => {
			const res = await exe(`
			:: A {
				let x = 1
				let y = 2
			}
			<: A:x + A:y
			`);
			eq(res, NUM(3));
		});

		test.concurrent('semi colon', async () => {
			const res = await exe(`
			::A{let x=1;let y=2}
			<: A:x + A:y
			`);
			eq(res, NUM(3));
		});

		test.concurrent('semi colon of the tail', async () => {
			const res = await exe(`
			::A{let x=1;}
			<: A:x
			`);
			eq(res, NUM(1));
		});
	});
});

describe('separator', () => {
	describe('match', () => {
		test.concurrent('multi line', async () => {
			const res = await exe(`
			let x = 1
			<: match x {
				case 1 => "a"
				case 2 => "b"
			}
			`);
			eq(res, STR('a'));
		});

		test.concurrent('multi line with semi colon', async () => {
			const res = await exe(`
			let x = 1
			<: match x {
				case 1 => "a",
				case 2 => "b"
			}
			`);
			eq(res, STR('a'));
		});

		test.concurrent('single line', async () => {
			const res = await exe(`
			let x = 1
			<:match x{case 1=>"a",case 2=>"b"}
			`);
			eq(res, STR('a'));
		});

		test.concurrent('single line with tail semi colon', async () => {
			const res = await exe(`
			let x = 1
			<: match x{case 1=>"a",case 2=>"b",}
			`);
			eq(res, STR('a'));
		});

		test.concurrent('multi line (default)', async () => {
			const res = await exe(`
			let x = 3
			<: match x {
				case 1 => "a"
				case 2 => "b"
				default => "c"
			}
			`);
			eq(res, STR('c'));
		});

		test.concurrent('multi line with semi colon (default)', async () => {
			const res = await exe(`
			let x = 3
			<: match x {
				case 1 => "a",
				case 2 => "b",
				default => "c"
			}
			`);
			eq(res, STR('c'));
		});

		test.concurrent('single line (default)', async () => {
			const res = await exe(`
			let x = 3
			<:match x{case 1=>"a",case 2=>"b",default=>"c"}
			`);
			eq(res, STR('c'));
		});

		test.concurrent('single line with tail semi colon (default)', async () => {
			const res = await exe(`
			let x = 3
			<:match x{case 1=>"a",case 2=>"b",default=>"c",}
			`);
			eq(res, STR('c'));
		});
	});

	describe('call', () => {
		test.concurrent('multi line', async () => {
			const res = await exe(`
			@f(a, b, c) {
				a * b + c
			}
			<: f(
				2
				3
				1
			)
			`);
			eq(res, NUM(7));
		});

		test.concurrent('multi line with comma', async () => {
			const res = await exe(`
			@f(a, b, c) {
				a * b + c
			}
			<: f(
				2,
				3,
				1
			)
			`);
			eq(res, NUM(7));
		});

		test.concurrent('single line', async () => {
			const res = await exe(`
			@f(a, b, c) {
				a * b + c
			}
			<:f(2,3,1)
			`);
			eq(res, NUM(7));
		});

		test.concurrent('single line with tail comma', async () => {
			const res = await exe(`
			@f(a, b, c) {
				a * b + c
			}
			<:f(2,3,1,)
			`);
			eq(res, NUM(7));
		});
	});

	describe('obj', () => {
		test.concurrent('multi line', async () => {
			const res = await exe(`
			let x = {
				a: 1
				b: 2
			}
			<: x.b
			`);
			eq(res, NUM(2));
		});

		test.concurrent('multi line, multi newlines', async () => {
			const res = await exe(`
			let x = {

				a: 1

				b: 2

			}
			<: x.b
			`);
			eq(res, NUM(2));
		});

		test.concurrent('multi line with comma', async () => {
			const res = await exe(`
			let x = {
				a: 1,
				b: 2
			}
			<: x.b
			`);
			eq(res, NUM(2));
		});

		test.concurrent('single line', async () => {
			const res = await exe(`
			let x={a:1,b:2}
			<: x.b
			`);
			eq(res, NUM(2));
		});

		test.concurrent('single line with tail comma', async () => {
			const res = await exe(`
			let x={a:1,b:2,}
			<: x.b
			`);
			eq(res, NUM(2));
		});
	});

	describe('arr', () => {
		test.concurrent('multi line', async () => {
			const res = await exe(`
			let x = [
				1
				2
			]
			<: x[1]
			`);
			eq(res, NUM(2));
		});

		test.concurrent('multi line, multi newlines', async () => {
			const res = await exe(`
			let x = [

				1

				2

			]
			<: x[1]
			`);
			eq(res, NUM(2));
		});

		test.concurrent('multi line with comma', async () => {
			const res = await exe(`
			let x = [
				1,
				2
			]
			<: x[1]
			`);
			eq(res, NUM(2));
		});

		test.concurrent('multi line with comma, multi newlines', async () => {
			const res = await exe(`
			let x = [

				1,

				2

			]
			<: x[1]
			`);
			eq(res, NUM(2));
		});

		test.concurrent('multi line with comma and tail comma', async () => {
			const res = await exe(`
			let x = [
				1,
				2,
			]
			<: x[1]
			`);
			eq(res, NUM(2));
		});

		test.concurrent('multi line with comma and tail comma, multi newlines', async () => {
			const res = await exe(`
			let x = [

				1,

				2,

			]
			<: x[1]
			`);
			eq(res, NUM(2));
		});

		test.concurrent('single line', async () => {
			const res = await exe(`
			let x=[1,2]
			<: x[1]
			`);
			eq(res, NUM(2));
		});

		test.concurrent('single line with tail comma', async () => {
			const res = await exe(`
			let x=[1,2,]
			<: x[1]
			`);
			eq(res, NUM(2));
		});
	});

	describe('function params', () => {
		test.concurrent('single line', async () => {
			const res = await exe(`
			@f(a, b) {
				a + b
			}
			<: f(1, 2)
			`);
			eq(res, NUM(3));
		});

		test.concurrent('single line with tail comma', async () => {
			const res = await exe(`
			@f(a, b, ) {
				a + b
			}
			<: f(1, 2)
			`);
			eq(res, NUM(3));
		});

		test.concurrent('multi line', async () => {
			const res = await exe(`
			@f(
				a
				b
			) {
				a + b
			}
			<: f(1, 2)
			`);
			eq(res, NUM(3));
		});

		test.concurrent('multi line with comma', async () => {
			const res = await exe(`
			@f(
				a,
				b
			) {
				a + b
			}
			<: f(1, 2)
			`);
			eq(res, NUM(3));
		});

		test.concurrent('multi line with tail comma', async () => {
			const res = await exe(`
			@f(
				a,
				b,
			) {
				a + b
			}
			<: f(1, 2)
			`);
			eq(res, NUM(3));
		});
	});
});

test.concurrent('empty function', async () => {
	const res = await exe(`
	@hoge() { }
	<: hoge()
	`);
	eq(res, NULL);
});

test.concurrent('empty lambda', async () => {
	const res = await exe(`
	let hoge = @() { }
	<: hoge()
	`);
	eq(res, NULL);
});

test.concurrent('lambda that returns an object', async () => {
	const res = await exe(`
	let hoge = @() {{}}
	<: hoge()
	`);
	eq(res, OBJ(new Map()));
});

test.concurrent('Closure', async () => {
	const res = await exe(`
	@store(v) {
		let state = v
		@() {
			state
		}
	}
	let s = store("ai")
	<: s()
	`);
	eq(res, STR('ai'));
});

test.concurrent('Closure (counter)', async () => {
	const res = await exe(`
	@create_counter() {
		var count = 0
		{
			get_count: @() { count },
			count: @() { count = (count + 1) },
		}
	}

	let counter = create_counter()
	let get_count = counter.get_count
	let count = counter.count

	count()
	count()
	count()

	<: get_count()
	`);
	eq(res, NUM(3));
});

test.concurrent('Recursion', async () => {
	const res = await exe(`
	@fact(n) {
		if (n == 0) { 1 } else { (fact((n - 1)) * n) }
	}

	<: fact(5)
	`);
	eq(res, NUM(120));
});

describe('Var name starts with reserved word', () => {
	test.concurrent('let', async () => {
		const res = await exe(`
		@f() {
			let letcat = "ai"
			letcat
		}
		<: f()
		`);
		eq(res, STR('ai'));
	});

	test.concurrent('var', async () => {
		const res = await exe(`
		@f() {
			let varcat = "ai"
			varcat
		}
		<: f()
		`);
		eq(res, STR('ai'));
	});

	test.concurrent('return', async () => {
		const res = await exe(`
		@f() {
			let returncat = "ai"
			returncat
		}
		<: f()
		`);
		eq(res, STR('ai'));
	});

	test.concurrent('each', async () => {
		const res = await exe(`
		@f() {
			let eachcat = "ai"
			eachcat
		}
		<: f()
		`);
		eq(res, STR('ai'));
	});

	test.concurrent('for', async () => {
		const res = await exe(`
		@f() {
			let forcat = "ai"
			forcat
		}
		<: f()
		`);
		eq(res, STR('ai'));
	});

	test.concurrent('loop', async () => {
		const res = await exe(`
		@f() {
			let loopcat = "ai"
			loopcat
		}
		<: f()
		`);
		eq(res, STR('ai'));
	});

	test.concurrent('break', async () => {
		const res = await exe(`
		@f() {
			let breakcat = "ai"
			breakcat
		}
		<: f()
		`);
		eq(res, STR('ai'));
	});

	test.concurrent('continue', async () => {
		const res = await exe(`
		@f() {
			let continuecat = "ai"
			continuecat
		}
		<: f()
		`);
		eq(res, STR('ai'));
	});

	test.concurrent('if', async () => {
		const res = await exe(`
		@f() {
			let ifcat = "ai"
			ifcat
		}
		<: f()
		`);
		eq(res, STR('ai'));
	});

	test.concurrent('match', async () => {
		const res = await exe(`
		@f() {
			let matchcat = "ai"
			matchcat
		}
		<: f()
		`);
		eq(res, STR('ai'));
	});

	test.concurrent('true', async () => {
		const res = await exe(`
		@f() {
			let truecat = "ai"
			truecat
		}
		<: f()
		`);
		eq(res, STR('ai'));
	});

	test.concurrent('false', async () => {
		const res = await exe(`
		@f() {
			let falsecat = "ai"
			falsecat
		}
		<: f()
		`);
		eq(res, STR('ai'));
	});

	test.concurrent('null', async () => {
		const res = await exe(`
		@f() {
			let nullcat = "ai"
			nullcat
		}
		<: f()
		`);
		eq(res, STR('ai'));
	});
});

describe('name validation of reserved word', () => {
	test.concurrent('def', async () => {
		try {
			await exe(`
			let let = 1
			`);
		} catch (e) {
			assert.ok(true);
			return;
		}
		assert.fail();
	});

	test.concurrent('attr', async () => {
		try {
			await exe(`
			#[let 1]
			@f() { 1 }
			`);
		} catch (e) {
			assert.ok(true);
			return;
		}
		assert.fail();
	});

	test.concurrent('ns', async () => {
		try {
			await exe(`
			:: let {
				@f() { 1 }
			}
			`);
		} catch (e) {
			assert.ok(true);
			return;
		}
		assert.fail();
	});

	test.concurrent('var', async () => {
		try {
			await exe(`
			let
			`);
		} catch (e) {
			assert.ok(true);
			return;
		}
		assert.fail();
	});

	test.concurrent('prop', async () => {
		try {
			await exe(`
			let x = { let: 1 }
			x.let
			`);
		} catch (e) {
			assert.ok(true);
			return;
		}
		assert.fail();
	});

	test.concurrent('meta', async () => {
		try {
			await exe(`
			### let 1
			`);
		} catch (e) {
			assert.ok(true);
			return;
		}
		assert.fail();
	});

	test.concurrent('fn', async () => {
		try {
			await exe(`
			@let() { 1 }
			`);
		} catch (e) {
			assert.ok(true);
			return;
		}
		assert.fail();
	});
});

describe('Object', () => {
	test.concurrent('property access', async () => {
		const res = await exe(`
		let obj = {
			a: {
				b: {
					c: 42,
				},
			},
		}

		<: obj.a.b.c
		`);
		eq(res, NUM(42));
	});

	test.concurrent('property access (fn call)', async () => {
		const res = await exe(`
		@f() { 42 }

		let obj = {
			a: {
				b: {
					c: f,
				},
			},
		}

		<: obj.a.b.c()
		`);
		eq(res, NUM(42));
	});

	test.concurrent('property assign', async () => {
		const res = await exe(`
		let obj = {
			a: 1
			b: {
				c: 2
				d: {
					e: 3
				}
			}
		}

		obj.a = 24
		obj.b.d.e = 42

		<: obj
		`);
		eq(res, OBJ(new Map<string, any>([
			['a', NUM(24)],
			['b', OBJ(new Map<string, any>([
				['c', NUM(2)],
				['d', OBJ(new Map<string, any>([
					['e', NUM(42)],
				]))],
			]))],
		])));
	});

	/* 未実装
	test.concurrent('string key', async () => {
		const res = await exe(`
		let obj = {
			"藍": 42,
		}

		<: obj."藍"
		`);
		eq(res, NUM(42));
	});

	test.concurrent('string key including colon and period', async () => {
		const res = await exe(`
		let obj = {
			":.:": 42,
		}

		<: obj.":.:"
		`);
		eq(res, NUM(42));
	});

	test.concurrent('expression key', async () => {
		const res = await exe(`
		let key = "藍"

		let obj = {
			<key>: 42,
		}

		<: obj<key>
		`);
		eq(res, NUM(42));
	});
	*/
});

describe('Array', () => {
	test.concurrent('Array item access', async () => {
		const res = await exe(`
		let arr = ["ai", "chan", "kawaii"]

		<: arr[1]
		`);
		eq(res, STR('chan'));
	});

	test.concurrent('Array item assign', async () => {
		const res = await exe(`
		let arr = ["ai", "chan", "kawaii"]

		arr[1] = "taso"

		<: arr
		`);
		eq(res, ARR([STR('ai'), STR('taso'), STR('kawaii')]));
	});

	test.concurrent('Assign array item to out of range', async () => {
		try {
			await exe(`
					let arr = [1, 2, 3]

					arr[3] = 4

					<: null
				`)
		} catch (e) {
			eq(e instanceof AiScriptIndexOutOfRangeError, false);
		}

		try {
			await exe(`
					let arr = [1, 2, 3]

					arr[9] = 10

					<: null
				`)
		} catch (e) {
			eq(e instanceof AiScriptIndexOutOfRangeError, true);
		}
	});

	test.concurrent('index out of range error', async () => {
		try {
			await exe(`
			<: [42][1]
			`);
		} catch (e) {
			assert.equal(e instanceof AiScriptIndexOutOfRangeError, true);
			return;
		}
		assert.fail();
	});

	test.concurrent('index out of range on assignment', async () => {
		try {
			await exe(`
			var a = []
	 		a[2] = 'hoge'
			`);
		} catch (e) {
			assert.equal(e instanceof AiScriptIndexOutOfRangeError, true);
			return;
		}
		assert.fail();
	});

	test.concurrent('non-integer-indexed assignment', async () => {
		try {
			await exe(`
			var a = []
	 		a[6.21] = 'hoge'
			`);
		} catch (e) {
			assert.equal(e instanceof AiScriptIndexOutOfRangeError, true);
			return;
		}
		assert.fail();
	});
});

describe('chain', () => {
	test.concurrent('chain access (prop + index + call)', async () => {
		const res = await exe(`
		let obj = {
			a: {
				b: [@(name) { name }, @(str) { "chan" }, @() { "kawaii" }],
			},
		}

		<: obj.a.b[0]("ai")
		`);
		eq(res, STR('ai'));
	});

	test.concurrent('chained assign left side (prop + index)', async () => {
		const res = await exe(`
		let obj = {
			a: {
				b: ["ai", "chan", "kawaii"],
			},
		}

		obj.a.b[1] = "taso"

		<: obj
		`);
		eq(res, OBJ(new Map([
			['a', OBJ(new Map([
				['b', ARR([STR('ai'), STR('taso'), STR('kawaii')])]
			]))]
		])));
	});

	test.concurrent('chained assign right side (prop + index + call)', async () => {
		const res = await exe(`
		let obj = {
			a: {
				b: ["ai", "chan", "kawaii"],
			},
		}

		var x = null
		x = obj.a.b[1]

		<: x
		`);
		eq(res, STR('chan'));
	});

	test.concurrent('chained inc/dec left side (index + prop)', async () => {
		const res = await exe(`
		let arr = [
			{
				a: 1,
				b: 2,
			}
		]

		arr[0].a += 1
		arr[0].b -= 1

		<: arr
		`);
		eq(res, ARR([
			OBJ(new Map([
				['a', NUM(2)],
				['b', NUM(1)]
			]))
		]));
	});

	test.concurrent('chained inc/dec left side (prop + index)', async () => {
		const res = await exe(`
		let obj = {
			a: {
				b: [1, 2, 3],
			},
		}

		obj.a.b[1] += 1
		obj.a.b[2] -= 1

		<: obj
		`);
		eq(res, OBJ(new Map([
			['a', OBJ(new Map([
				['b', ARR([NUM(1), NUM(3), NUM(2)])]
			]))]
		])));
	});

	test.concurrent('prop in def', async () => {
		const res = await exe(`
		let x = @() {
			let obj = {
				a: 1
			}
			obj.a
		}

		<: x()
		`);
		eq(res, NUM(1));
	});

	test.concurrent('prop in return', async () => {
		const res = await exe(`
		let x = @() {
			let obj = {
				a: 1
			}
			return obj.a
			2
		}

		<: x()
		`);
		eq(res, NUM(1));
	});

	test.concurrent('prop in each', async () => {
		const res = await exe(`
		let msgs = []
		let x = { a: ["ai", "chan", "kawaii"] }
		each let item, x.a {
			let y = { a: item }
			msgs.push([y.a, "!"].join())
		}
		<: msgs
		`);
		eq(res, ARR([STR('ai!'), STR('chan!'), STR('kawaii!')]));
	});

	test.concurrent('prop in for', async () => {
		const res = await exe(`
		let x = { times: 10, count: 0 }
		for (let i, x.times) {
			x.count = (x.count + i)
		}
		<: x.count
		`);
		eq(res, NUM(45));
	});

	test.concurrent('object with index', async () => {
		const res = await exe(`
		let ai = {a: {}}['a']
		ai['chan'] = 'kawaii'
		<: ai[{a: 'chan'}['a']]
		`);
		eq(res, STR('kawaii'));
	});

	test.concurrent('property chain with parenthesis', async () => {
		let ast = Parser.parse(`
				(a.b).c
			`);
		const line = ast[0];
		if (
			line.type !== 'prop' ||
			line.target.type !== 'prop' ||
			line.target.target.type !== 'identifier'
		)
			assert.fail();
		assert.equal(line.target.target.name, 'a');
		assert.equal(line.target.name, 'b');
		assert.equal(line.name, 'c');
	});

	test.concurrent('index chain with parenthesis', async () => {
		let ast = Parser.parse(`
				(a[42]).b
			`);
		const line = ast[0];
		if (
			line.type !== 'prop' ||
			line.target.type !== 'index' ||
			line.target.target.type !== 'identifier' ||
			line.target.index.type !== 'num'
		)
			assert.fail();
		assert.equal(line.target.target.name, 'a');
		assert.equal(line.target.index.value, 42);
		assert.equal(line.name, 'b');
	});

	test.concurrent('call chain with parenthesis', async () => {
		let ast = Parser.parse(`
				(foo(42, 57)).bar
			`);
		const line = ast[0];
		if (
			line.type !== 'prop' ||
			line.target.type !== 'call' ||
			line.target.target.type !== 'identifier' ||
			line.target.args.length !== 2 ||
			line.target.args[0].type !== 'num' ||
			line.target.args[1].type !== 'num'
		)
			assert.fail();
		assert.equal(line.target.target.name, 'foo');
		assert.equal(line.target.args[0].value, 42);
		assert.equal(line.target.args[1].value, 57);
		assert.equal(line.name, 'bar');
	});

	test.concurrent('longer chain with parenthesis', async () => {
		let ast = Parser.parse(`
				(a.b.c).d.e
			`);
		const line = ast[0];
		if (
			line.type !== 'prop' ||
			line.target.type !== 'prop' ||
			line.target.target.type !== 'prop' ||
			line.target.target.target.type !== 'prop' ||
			line.target.target.target.target.type !== 'identifier'
		)
			assert.fail();
		assert.equal(line.target.target.target.target.name, 'a');
		assert.equal(line.target.target.target.name, 'b');
		assert.equal(line.target.target.name, 'c');
		assert.equal(line.target.name, 'd');
		assert.equal(line.name, 'e');
	});
});

describe('Template syntax', () => {
	test.concurrent('Basic', async () => {
		const res = await exe(`
		let str = "kawaii"
		<: \`Ai is {str}!\`
		`);
		eq(res, STR('Ai is kawaii!'));
	});

	test.concurrent('convert to str', async () => {
		const res = await exe(`
		<: \`1 + 1 = {(1 + 1)}\`
		`);
		eq(res, STR('1 + 1 = 2'));
	});

	test.concurrent('invalid', async () => {
		try {
			await exe(`
			<: \`{hoge}\`
			`);
		} catch (e) {
			assert.ok(true);
			return;
		}
		assert.fail();
	});

	test.concurrent('Escape', async () => {
		const res = await exe(`
		let message = "Hello"
		<: \`\\\`a\\{b\\}c\\\`\`
		`);
		eq(res, STR('`a{b}c`'));
	});
});

test.concurrent('Throws error when divided by zero', async () => {
	try {
		await exe(`
		<: (0 / 0)
		`);
	} catch (e) {
		assert.ok(true);
		return;
	}
	assert.fail();
});

describe('Function call', () => {
	test.concurrent('without args', async () => {
		const res = await exe(`
		@f() {
			42
		}
		<: f()
		`);
		eq(res, NUM(42));
	});

	test.concurrent('with args', async () => {
		const res = await exe(`
		@f(x) {
			x
		}
		<: f(42)
		`);
		eq(res, NUM(42));
	});

	test.concurrent('with args (separated by comma)', async () => {
		const res = await exe(`
		@f(x, y) {
			(x + y)
		}
		<: f(1, 1)
		`);
		eq(res, NUM(2));
	});

	test.concurrent('std: throw AiScript error when required arg missing', async () => {
		try {
			await exe(`
			<: Core:eq(1)
			`);
		} catch (e) {
			assert.ok(e instanceof AiScriptRuntimeError);
			return;
		}
		assert.fail();
	});

	test.concurrent('omitted args', async () => {
		const res = await exe(`
		@f(x, y) {
			[x, y]
		}
		<: f(1)
		`);
		eq(res, ARR([NUM(1), NULL]));
	});
});

describe('Return', () => {
	test.concurrent('Early return', async () => {
		const res = await exe(`
		@f() {
			if true {
				return "ai"
			}

			"pope"
		}
		<: f()
		`);
		eq(res, STR('ai'));
	});

	test.concurrent('Early return (nested)', async () => {
		const res = await exe(`
		@f() {
			if true {
				if true {
					return "ai"
				}
			}

			"pope"
		}
		<: f()
		`);
		eq(res, STR('ai'));
	});

	test.concurrent('Early return (nested) 2', async () => {
		const res = await exe(`
		@f() {
			if true {
				return "ai"
			}

			"pope"
		}

		@g() {
			if (f() == "ai") {
				return "kawaii"
			}

			"pope"
		}

		<: g()
		`);
		eq(res, STR('kawaii'));
	});

	test.concurrent('Early return without block', async () => {
		const res = await exe(`
		@f() {
			if true return "ai"

			"pope"
		}
		<: f()
		`);
		eq(res, STR('ai'));
	});

	test.concurrent('return inside for', async () => {
		const res = await exe(`
		@f() {
			var count = 0
			for (let i, 100) {
				count += 1
				if (i == 42) {
					return count
				}
			}
		}
		<: f()
		`);
		eq(res, NUM(43));
	});

	test.concurrent('return inside for 2', async () => {
		const res = await exe(`
		@f() {
			for (let i, 10) {
				return 1
			}
			2
		}
		<: f()
		`);
		eq(res, NUM(1));
	});

	test.concurrent('return inside loop', async () => {
		const res = await exe(`
		@f() {
			var count = 0
			loop {
				count += 1
				if (count == 42) {
					return count
				}
			}
		}
		<: f()
		`);
		eq(res, NUM(42));
	});

	test.concurrent('return inside loop 2', async () => {
		const res = await exe(`
		@f() {
			loop {
				return 1
			}
			2
		}
		<: f()
		`);
		eq(res, NUM(1));
	});

	test.concurrent('return inside each', async () =>
	{
		const res = await exe(`
		@f() {
			var count = 0
			each (let item, ["ai", "chan", "kawaii"]) {
				count += 1
				if (item == "chan") {
					return count
				}
			}
		}
		<: f()
		`);
		eq(res, NUM(2));
	});

	test.concurrent('return inside each 2', async () =>
	{
		const res = await exe(`
		@f() {
			each (let item, ["ai", "chan", "kawaii"]) {
				return 1
			}
			2
		}
		<: f()
		`);
		eq(res, NUM(1));
	});
});

describe('Eval', () => {
	test.concurrent('returns value', async () => {
		const res = await exe(`
		let foo = eval {
			let a = 1
			let b = 2
			(a + b)
		}

		<: foo
		`);
		eq(res, NUM(3));
	});
});

describe('exists', () => {
	test.concurrent('Basic', async () => {
		const res = await exe(`
		let foo = null
		<: [(exists foo), (exists bar)]
		`);
		eq(res, ARR([BOOL(true), BOOL(false)]));
	});
});

describe('if', () => {
	test.concurrent('if', async () => {
		const res1 = await exe(`
		var msg = "ai"
		if true {
			msg = "kawaii"
		}
		<: msg
		`);
		eq(res1, STR('kawaii'));

		const res2 = await exe(`
		var msg = "ai"
		if false {
			msg = "kawaii"
		}
		<: msg
		`);
		eq(res2, STR('ai'));
	});

	test.concurrent('else', async () => {
		const res1 = await exe(`
		var msg = null
		if true {
			msg = "ai"
		} else {
			msg = "kawaii"
		}
		<: msg
		`);
		eq(res1, STR('ai'));

		const res2 = await exe(`
		var msg = null
		if false {
			msg = "ai"
		} else {
			msg = "kawaii"
		}
		<: msg
		`);
		eq(res2, STR('kawaii'));
	});

	test.concurrent('elif', async () => {
		const res1 = await exe(`
		var msg = "bebeyo"
		if false {
			msg = "ai"
		} elif true {
			msg = "kawaii"
		}
		<: msg
		`);
		eq(res1, STR('kawaii'));

		const res2 = await exe(`
		var msg = "bebeyo"
		if false {
			msg = "ai"
		} elif false {
			msg = "kawaii"
		}
		<: msg
		`);
		eq(res2, STR('bebeyo'));
	});

	test.concurrent('if ~ elif ~ else', async () => {
		const res1 = await exe(`
		var msg = null
		if false {
			msg = "ai"
		} elif true {
			msg = "chan"
		} else {
			msg = "kawaii"
		}
		<: msg
		`);
		eq(res1, STR('chan'));

		const res2 = await exe(`
		var msg = null
		if false {
			msg = "ai"
		} elif false {
			msg = "chan"
		} else {
			msg = "kawaii"
		}
		<: msg
		`);
		eq(res2, STR('kawaii'));
	});

	test.concurrent('expr', async () => {
		const res1 = await exe(`
		<: if true "ai" else "kawaii"
		`);
		eq(res1, STR('ai'));

		const res2 = await exe(`
		<: if false "ai" else "kawaii"
		`);
		eq(res2, STR('kawaii'));
	});
});

describe('match', () => {
	test.concurrent('Basic', async () => {
		const res = await exe(`
		<: match 2 {
			case 1 => "a"
			case 2 => "b"
			case 3 => "c"
		}
		`);
		eq(res, STR('b'));
	});

	test.concurrent('When default not provided, returns null', async () => {
		const res = await exe(`
		<: match 42 {
			case 1 => "a"
			case 2 => "b"
			case 3 => "c"
		}
		`);
		eq(res, NULL);
	});

	test.concurrent('With default', async () => {
		const res = await exe(`
		<: match 42 {
			case 1 => "a"
			case 2 => "b"
			case 3 => "c"
			default => "d"
		}
		`);
		eq(res, STR('d'));
	});

	test.concurrent('With block', async () => {
		const res = await exe(`
		<: match 2 {
			case 1 => 1
			case 2 => {
				let a = 1
				let b = 2
				(a + b)
			}
			case 3 => 3
		}
		`);
		eq(res, NUM(3));
	});

	test.concurrent('With return', async () => {
		const res = await exe(`
		@f(x) {
			match x {
				case 1 => {
					return "ai"
				}
			}
			"foo"
		}
		<: f(1)
		`);
		eq(res, STR('ai'));
	});
});

describe('loop', () => {
	test.concurrent('Basic', async () => {
		const res = await exe(`
		var count = 0
		loop {
			if (count == 10) break
			count = (count + 1)
		}
		<: count
		`);
		eq(res, NUM(10));
	});

	test.concurrent('with continue', async () => {
		const res = await exe(`
		var a = ["ai", "chan", "kawaii", "yo", "!"]
		var b = []
		loop {
			var x = a.shift()
			if (x == "chan") continue
			if (x == "yo") break
			b.push(x)
		}
		<: b
		`);
		eq(res, ARR([STR('ai'), STR('kawaii')]));
	});
});

describe('for', () => {
	test.concurrent('Basic', async () => {
		const res = await exe(`
		var count = 0
		for (let i, 10) {
			count += i + 1
		}
		<: count
		`);
		eq(res, NUM(55));
	});

	test.concurrent('initial value', async () => {
		const res = await exe(`
		var count = 0
		for (let i = 2, 10) {
			count += i
		}
		<: count
		`);
		eq(res, NUM(65));
	});

	test.concurrent('wuthout iterator', async () => {
		const res = await exe(`
		var count = 0
		for (10) {
			count = (count + 1)
		}
		<: count
		`);
		eq(res, NUM(10));
	});

	test.concurrent('without brackets', async () => {
		const res = await exe(`
		var count = 0
		for let i, 10 {
			count = (count + i)
		}
		<: count
		`);
		eq(res, NUM(45));
	});

	test.concurrent('Break', async () => {
		const res = await exe(`
		var count = 0
		for (let i, 20) {
			if (i == 11) break
			count += i
		}
		<: count
		`);
		eq(res, NUM(55));
	});

	test.concurrent('continue', async () => {
		const res = await exe(`
		var count = 0
		for (let i, 10) {
			if (i == 5) continue
			count = (count + 1)
		}
		<: count
		`);
		eq(res, NUM(9));
	});

	test.concurrent('single statement', async () => {
		const res = await exe(`
		var count = 0
		for 10 count += 1
		<: count
		`);
		eq(res, NUM(10));
	});

	test.concurrent('var name without space', async () => {
		try {
			await exe(`
			for (leti, 10) {
				<: i
			}
			`);
		} catch (e) {
			assert.ok(true);
			return;
		}
		assert.fail();
	});
});

describe('for of', () => {
	test.concurrent('standard', async () => {
		const res = await exe(`
		let msgs = []
		each let item, ["ai", "chan", "kawaii"] {
			msgs.push([item, "!"].join())
		}
		<: msgs
		`);
		eq(res, ARR([STR('ai!'), STR('chan!'), STR('kawaii!')]));
	});

	test.concurrent('Break', async () => {
		const res = await exe(`
		let msgs = []
		each let item, ["ai", "chan", "kawaii", "yo"] {
			if (item == "kawaii") break
			msgs.push([item, "!"].join())
		}
		<: msgs
		`);
		eq(res, ARR([STR('ai!'), STR('chan!')]));
	});

	test.concurrent('single statement', async () => {
		const res = await exe(`
		let msgs = []
		each let item, ["ai", "chan", "kawaii"] msgs.push([item, "!"].join())
		<: msgs
		`);
		eq(res, ARR([STR('ai!'), STR('chan!'), STR('kawaii!')]));
	});

	test.concurrent('var name without space', async () => {
		try {
			await exe(`
			each letitem, ["ai", "chan", "kawaii"] {
				<: item
			}
			`);
		} catch (e) {
			assert.ok(true);
			return;
		}
		assert.fail();
	});
});

describe('not', () => {
	test.concurrent('Basic', async () => {
		const res = await exe(`
		<: !true
		`);
		eq(res, BOOL(false));
	});
});

describe('namespace', () => {
	test.concurrent('standard', async () => {
		const res = await exe(`
		<: Foo:bar()

		:: Foo {
			@bar() { "ai" }
		}
		`);
		eq(res, STR('ai'));
	});

	test.concurrent('self ref', async () => {
		const res = await exe(`
		<: Foo:bar()

		:: Foo {
			let ai = "kawaii"
			@bar() { ai }
		}
		`);
		eq(res, STR('kawaii'));
	});

	test.concurrent('cannot declare mutable variable', async () => {
		try {
			await exe(`
			:: Foo {
				var ai = "kawaii"
			}
			`);
		} catch (e) {
			assert.ok(true);
			return;
		}
		assert.fail();
	});

	test.concurrent('nested', async () => {
		const res = await exe(`
		<: Foo:Bar:baz()

		:: Foo {
			:: Bar {
				@baz() { "ai" }
			}
		}
		`);
		eq(res, STR('ai'));
	});

	test.concurrent('nested ref', async () => {
		const res = await exe(`
		<: Foo:baz

		:: Foo {
			let baz = Bar:ai
			:: Bar {
				let ai = "kawaii"
			}
		}
		`);
		eq(res, STR('kawaii'));
	});
});

describe('literal', () => {
	test.concurrent('string (single quote)', async () => {
		const res = await exe(`
		<: 'foo'
		`);
		eq(res, STR('foo'));
	});

	test.concurrent('string (double quote)', async () => {
		const res = await exe(`
		<: "foo"
		`);
		eq(res, STR('foo'));
	});

	test.concurrent('Escaped double quote', async () => {
		const res = await exe('<: "ai saw a note \\"bebeyo\\"."');
		eq(res, STR('ai saw a note "bebeyo".'));
	});

	test.concurrent('Escaped single quote', async () => {
		const res = await exe('<: \'ai saw a note \\\'bebeyo\\\'.\'');
		eq(res, STR('ai saw a note \'bebeyo\'.'));
	});

	test.concurrent('bool (true)', async () => {
		const res = await exe(`
		<: true
		`);
		eq(res, BOOL(true));
	});

	test.concurrent('bool (false)', async () => {
		const res = await exe(`
		<: false
		`);
		eq(res, BOOL(false));
	});

	test.concurrent('number (Int)', async () => {
		const res = await exe(`
		<: 10
		`);
		eq(res, NUM(10));
	});

	test.concurrent('number (Float)', async () => {
		const res = await exe(`
		<: 0.5
		`);
		eq(res, NUM(0.5));
	});

	test.concurrent('arr (separated by comma)', async () => {
		const res = await exe(`
		<: [1, 2, 3]
		`);
		eq(res, ARR([NUM(1), NUM(2), NUM(3)]));
	});

	test.concurrent('arr (separated by comma) (with trailing comma)', async () => {
		const res = await exe(`
		<: [1, 2, 3,]
		`);
		eq(res, ARR([NUM(1), NUM(2), NUM(3)]));
	});

	test.concurrent('arr (separated by line break)', async () => {
		const res = await exe(`
		<: [
			1
			2
			3
		]
		`);
		eq(res, ARR([NUM(1), NUM(2), NUM(3)]));
	});

	test.concurrent('arr (separated by line break and comma)', async () => {
		const res = await exe(`
		<: [
			1,
			2,
			3
		]
		`);
		eq(res, ARR([NUM(1), NUM(2), NUM(3)]));
	});

	test.concurrent('arr (separated by line break and comma) (with trailing comma)', async () => {
		const res = await exe(`
		<: [
			1,
			2,
			3,
		]
		`);
		eq(res, ARR([NUM(1), NUM(2), NUM(3)]));
	});

	test.concurrent('obj (separated by comma)', async () => {
		const res = await exe(`
		<: { a: 1, b: 2, c: 3 }
		`);
		eq(res, OBJ(new Map([['a', NUM(1)], ['b', NUM(2)], ['c', NUM(3)]])));
	});

	test.concurrent('obj (separated by comma) (with trailing comma)', async () => {
		const res = await exe(`
		<: { a: 1, b: 2, c: 3, }
		`);
		eq(res, OBJ(new Map([['a', NUM(1)], ['b', NUM(2)], ['c', NUM(3)]])));
	});

	test.concurrent('obj (separated by line break)', async () => {
		const res = await exe(`
		<: {
			a: 1
			b: 2
			c: 3
		}
		`);
		eq(res, OBJ(new Map([['a', NUM(1)], ['b', NUM(2)], ['c', NUM(3)]])));
	});

	test.concurrent('obj and arr (separated by line break)', async () => {
		const res = await exe(`
		<: {
			a: 1
			b: [
				1
				2
				3
			]
			c: 3
		}
		`);
		eq(res, OBJ(new Map<string, any>([
			['a', NUM(1)],
			['b', ARR([NUM(1), NUM(2), NUM(3)])],
			['c', NUM(3)]
		])));
	});
});

describe('type declaration', () => {
	test.concurrent('def', async () => {
		const res = await exe(`
		let abc: num = 1
		var xyz: str = "abc"
		<: [abc, xyz]
		`);
		eq(res, ARR([NUM(1), STR('abc')]));
	});

	test.concurrent('fn def', async () => {
		const res = await exe(`
		@f(x: arr<num>, y: str, z: @(num) => bool): arr<num> {
			x.push(0)
			y = "abc"
			var r: bool = z(x[0])
			x.push(if r 5 else 10)
			x
		}

		<: f([1, 2, 3], "a", @(n) { n == 1 })
		`);
		eq(res, ARR([NUM(1), NUM(2), NUM(3), NUM(0), NUM(5)]));
	});
});

describe('meta', () => {
	test.concurrent('default meta', async () => {
		const res = getMeta(`
		### { a: 1, b: 2, c: 3, }
		`);
		eq(res, new Map([
			[null, {
				a: 1,
				b: 2,
				c: 3,
			}]
		]));
		eq(res!.get(null), {
			a: 1,
			b: 2,
			c: 3,
		});
	});

	describe('String', () => {
		test.concurrent('valid', async () => {
			const res = getMeta(`
			### x "hoge"
			`);
			eq(res, new Map([
				['x', 'hoge']
			]));
		});
	});

	describe('Number', () => {
		test.concurrent('valid', async () => {
			const res = getMeta(`
			### x 42
			`);
			eq(res, new Map([
				['x', 42]
			]));
		});
	});

	describe('Boolean', () => {
		test.concurrent('valid', async () => {
			const res = getMeta(`
			### x true
			`);
			eq(res, new Map([
				['x', true]
			]));
		});
	});

	describe('Null', () => {
		test.concurrent('valid', async () => {
			const res = getMeta(`
			### x null
			`);
			eq(res, new Map([
				['x', null]
			]));
		});
	});

	describe('Array', () => {
		test.concurrent('valid', async () => {
			const res = getMeta(`
			### x [1, 2, 3]
			`);
			eq(res, new Map([
				['x', [1, 2, 3]]
			]));
		});

		test.concurrent('invalid', async () => {
			try {
				getMeta(`
				### x [1, (2 + 2), 3]
				`);
			} catch (e) {
				assert.ok(true);
				return;
			}
			assert.fail();
		});
	});

	describe('Object', () => {
		test.concurrent('valid', async () => {
			const res = getMeta(`
			### x { a: 1, b: 2, c: 3, }
			`);
			eq(res, new Map([
				['x', {
					a: 1,
					b: 2,
					c: 3,
				}]
			]));
		});

		test.concurrent('invalid', async () => {
			try {
				getMeta(`
				### x { a: 1, b: (2 + 2), c: 3, }
				`);
			} catch (e) {
				assert.ok(true);
				return;
			}
			assert.fail();
		});
	});

	describe('Template', () => {
		test.concurrent('invalid', async () => {
			try {
				getMeta(`
				### x \`foo {bar} baz\`
				`);
			} catch (e) {
				assert.ok(true);
				return;
			}
			assert.fail();
		});
	});

	describe('Expression', () => {
		test.concurrent('invalid', async () => {
			try {
				getMeta(`
				### x (1 + 1)
				`);
			} catch (e) {
				assert.ok(true);
				return;
			}
			assert.fail();
		});
	});
});

describe('lang version', () => {
	test.concurrent('number', async () => {
		const res = utils.getLangVersion(`
		/// @2021
		@f(x) {
			x
		}
		`);
		assert.strictEqual(res, '2021');
	});

	test.concurrent('chars', async () => {
		const res = utils.getLangVersion(`
		/// @ canary
		const a = 1
		@f(x) {
			x
		}
		f(a)
		`);
		assert.strictEqual(res, 'canary');
	});

	test.concurrent('complex', async () => {
		const res = utils.getLangVersion(`
		/// @ 2.0-Alpha
		@f(x) {
			x
		}
		`);
		assert.strictEqual(res, '2.0-Alpha');
	});

	test.concurrent('no specified', async () => {
		const res = utils.getLangVersion(`
		@f(x) {
			x
		}
		`);
		assert.strictEqual(res, null);
	});
});

describe('Attribute', () => {
	test.concurrent('single attribute with function (str)', async () => {
		let node: Ast.Node;
		let attr: Ast.Attribute;
		const parser = new Parser();
		const nodes = parser.parse(`
		#[Event "Recieved"]
		@onRecieved(data) {
			data
		}
		`);
		assert.equal(nodes.length, 1);
		node = nodes[0];
		if (node.type !== 'def') assert.fail();
		assert.equal(node.name, 'onRecieved');
		assert.equal(node.attr.length, 1);
		// attribute 1
		attr = node.attr[0];
		if (attr.type !== 'attr') assert.fail();
		assert.equal(attr.name, 'Event');
		if (attr.value.type !== 'str') assert.fail();
		assert.equal(attr.value.value, 'Recieved');
	});

	test.concurrent('multiple attributes with function (obj, str, bool)', async () => {
		let node: Ast.Node;
		let attr: Ast.Attribute;
		const parser = new Parser();
		const nodes = parser.parse(`
		#[Endpoint { path: "/notes/create" }]
		#[Desc "Create a note."]
		#[Cat true]
		@createNote(text) {
			<: text
		}
		`);
		assert.equal(nodes.length, 1);
		node = nodes[0];
		if (node.type !== 'def') assert.fail();
		assert.equal(node.name, 'createNote');
		assert.equal(node.attr.length, 3);
		// attribute 1
		attr = node.attr[0];
		if (attr.type !== 'attr') assert.fail();
		assert.equal(attr.name, 'Endpoint');
		if (attr.value.type !== 'obj') assert.fail();
		assert.equal(attr.value.value.size, 1);
		for (const [k, v] of attr.value.value) {
			if (k === 'path') {
				if (v.type !== 'str') assert.fail();
				assert.equal(v.value, '/notes/create');
			}
			else {
				assert.fail();
			}
		}
		// attribute 2
		attr = node.attr[1];
		if (attr.type !== 'attr') assert.fail();
		assert.equal(attr.name, 'Desc');
		if (attr.value.type !== 'str') assert.fail();
		assert.equal(attr.value.value, 'Create a note.');
		// attribute 3
		attr = node.attr[2];
		if (attr.type !== 'attr') assert.fail();
		assert.equal(attr.name, 'Cat');
		if (attr.value.type !== 'bool') assert.fail();
		assert.equal(attr.value.value, true);
	});

	// TODO: attributed function in block
	// TODO: attribute target does not exist

	test.concurrent('single attribute (no value)', async () => {
		let node: Ast.Node;
		let attr: Ast.Attribute;
		const parser = new Parser();
		const nodes = parser.parse(`
		#[serializable]
		let data = 1
		`);
		assert.equal(nodes.length, 1);
		node = nodes[0];
		if (node.type !== 'def') assert.fail();
		assert.equal(node.name, 'data');
		assert.equal(node.attr.length, 1);
		// attribute 1
		attr = node.attr[0];
		assert.ok(attr.type === 'attr');
		assert.equal(attr.name, 'serializable');
		if (attr.value.type !== 'bool') assert.fail();
		assert.equal(attr.value.value, true);
	});
});

describe('Location', () => {
	test.concurrent('function', async () => {
		let node: Ast.Node;
		const parser = new Parser();
		const nodes = parser.parse(`
			@f(a) { a }
		`);
		assert.equal(nodes.length, 1);
		node = nodes[0];
		if (!node.loc) assert.fail();
		assert.deepEqual(node.loc, { line: 2, column: 4 });
	});
	test.concurrent('comment', async () => {
		let node: Ast.Node;
		const parser = new Parser();
		const nodes = parser.parse(`
		/*
		*/
		// hoge
		@f(a) { a }
		`);
		assert.equal(nodes.length, 1);
		node = nodes[0];
		if (!node.loc) assert.fail();
		assert.deepEqual(node.loc, { start: 23, end: 33 });
	});
});

describe('Variable declaration', () => {
	test.concurrent('Do not assign to let (issue #328)', async () => {
		const err = await exe(`
			let hoge = 33
			hoge = 4
		`).then(() => undefined).catch(err => err);

		assert.ok(err instanceof AiScriptRuntimeError);
	});
});

describe('Variable assignment', () => {
	test.concurrent('simple', async () => {
		eq(await exe(`
			var hoge = 25
			hoge = 7
			<: hoge
		`), NUM(7));
	});
	test.concurrent('destructuring assignment', async () => {
		eq(await exe(`
			var hoge = 'foo'
			var fuga = { value: 'bar' }
			[{ value: hoge }, fuga] = [fuga, hoge]
			<: [hoge, fuga]
		`), ARR([STR('bar'), STR('foo')]));
	});
});

describe('primitive props', () => {
	describe('num', () => {
		test.concurrent('to_str', async () => {
			const res = await exe(`
			let num = 123
			<: num.to_str()
			`);
			eq(res, STR('123'));
		});
		test.concurrent('to_hex', async () => {
			// TODO -0, 巨大数, 無限小数, Infinity等入力時の結果は未定義
			const res = await exe(`
			<: [
	 			0, 10, 16,
				-10, -16,
				0.5,
		 	].map(@(v){v.to_hex()})
			`);
			eq(res, ARR([
				STR('0'), STR('a'), STR('10'),
				STR('-a'), STR('-10'),
				STR('0.8'),
			]));
		});
	});

	describe('str', () => {
		test.concurrent('len', async () => {
			const res = await exe(`
			let str = "hello"
			<: str.len
			`);
			eq(res, NUM(5));
		});

		test.concurrent('to_num', async () => {
			const res = await exe(`
			let str = "123"
			<: str.to_num()
			`);
			eq(res, NUM(123));
		});

		test.concurrent('upper', async () => {
			const res = await exe(`
			let str = "hello"
			<: str.upper()
			`);
			eq(res, STR('HELLO'));
		});

		test.concurrent('lower', async () => {
			const res = await exe(`
			let str = "HELLO"
			<: str.lower()
			`);
			eq(res, STR('hello'));
		});

		test.concurrent('trim', async () => {
			const res = await exe(`
			let str = " hello  "
			<: str.trim()
			`);
			eq(res, STR('hello'));
		});

		test.concurrent('replace', async () => {
			const res = await exe(`
			let str = "hello"
			<: str.replace("l", "x")
			`);
			eq(res, STR('hexxo'));
		});

		test.concurrent('index_of', async () => {
			const res = await exe(`
			let str = '0123401234'
			<: [
				str.index_of('3') == 3,
				str.index_of('5') == -1,
				str.index_of('3', 3) == 3,
				str.index_of('3', 4) == 8,
				str.index_of('3', -1) == -1,
				str.index_of('3', -2) == 8,
				str.index_of('3', -7) == 3,
				str.index_of('3', 10) == -1,
			].map(@(v){if (v) '1' else '0'}).join()
			`);
			eq(res, STR('11111111'));
		});

		test.concurrent('incl', async () => {
			const res = await exe(`
			let str = "hello"
			<: [str.incl("ll"), str.incl("x")]
			`);
			eq(res, ARR([TRUE, FALSE]));
		});

		test.concurrent('split', async () => {
			const res = await exe(`
			let str = "a,b,c"
			<: str.split(",")
			`);
			eq(res, ARR([STR('a'), STR('b'), STR('c')]));
		});

		test.concurrent('pick', async () => {
			const res = await exe(`
			let str = "hello"
			<: str.pick(1)
			`);
			eq(res, STR('e'));
		});

		test.concurrent('slice', async () => {
			const res = await exe(`
			let str = "hello"
			<: str.slice(1, 3)
			`);
			eq(res, STR('el'));
		});

		test.concurrent("codepoint_at", async () => {
			const res = await exe(`
			let str = "𩸽"
			<: str.codepoint_at(0)
			`);
			eq(res, NUM(171581));
		});

		test.concurrent("to_arr", async () => {
			const res = await exe(`
			let str = "𩸽👉🏿👨‍👦"
			<: str.to_arr()
			`);
			eq(
				res,
				ARR([STR("𩸽"), STR("👉🏿"), STR("👨‍👦")])
			);
		});

		test.concurrent("to_unicode_arr", async () => {
			const res = await exe(`
			let str = "𩸽👉🏿👨‍👦"
			<: str.to_unicode_arr()
			`);
			eq(
				res,
				ARR([STR("𩸽"), STR("👉"), STR(String.fromCodePoint(0x1F3FF)), STR("👨"), STR("\u200d"), STR("👦")])
			);
		});

		test.concurrent("to_unicode_codepoint_arr", async () => {
			const res = await exe(`
			let str = "𩸽👉🏿👨‍👦"
			<: str.to_unicode_codepoint_arr()
			`);
			eq(
				res,
				ARR([NUM(171581), NUM(128073), NUM(127999), NUM(128104), NUM(8205), NUM(128102)])
			);
		});

		test.concurrent("to_char_arr", async () => {
			const res = await exe(`
			let str = "abc𩸽👉🏿👨‍👦def"
			<: str.to_char_arr()
			`);
			eq(
				res,
				ARR([97, 98, 99, 55399, 56893, 55357, 56393, 55356, 57343, 55357, 56424, 8205, 55357, 56422, 100, 101, 102].map((s) => STR(String.fromCharCode(s))))
			);
		});

		test.concurrent("to_charcode_arr", async () => {
			const res = await exe(`
			let str = "abc𩸽👉🏿👨‍👦def"
			<: str.to_charcode_arr()
			`);
			eq(
				res,
				ARR([NUM(97), NUM(98), NUM(99), NUM(55399), NUM(56893), NUM(55357), NUM(56393), NUM(55356), NUM(57343), NUM(55357), NUM(56424), NUM(8205), NUM(55357), NUM(56422), NUM(100), NUM(101), NUM(102)])
			);
		});

		test.concurrent("to_utf8_byte_arr", async () => {
			const res = await exe(`
			let str = "abc𩸽👉🏿👨‍👦def"
			<: str.to_utf8_byte_arr()
			`);
			eq(
				res,
				ARR([NUM(97), NUM(98), NUM(99), NUM(240), NUM(169), NUM(184), NUM(189), NUM(240), NUM(159), NUM(145), NUM(137), NUM(240), NUM(159), NUM(143), NUM(191), NUM(240), NUM(159), NUM(145), NUM(168), NUM(226), NUM(128), NUM(141), NUM(240), NUM(159), NUM(145), NUM(166), NUM(100), NUM(101), NUM(102)])
			);
		});

		test.concurrent('starts_with (no index)', async () => {
			const res = await exe(`
			let str = "hello"
			let empty = ""
			<: [
				str.starts_with(""), str.starts_with("hello"),
				str.starts_with("he"), str.starts_with("ell"),
				empty.starts_with(""), empty.starts_with("he"),
			]
			`);
			eq(res, ARR([
				TRUE, TRUE,
				TRUE, FALSE,
				TRUE, FALSE, 
			]));
		});

		test.concurrent('starts_with (with index)', async () => {
			const res = await exe(`
			let str = "hello"
			let empty = ""
			<: [
				str.starts_with("", 4), str.starts_with("he", 0),
				str.starts_with("ll", 2), str.starts_with("lo", 3),
				str.starts_with("lo", -2), str.starts_with("hel", -5),
				str.starts_with("he", 2), str.starts_with("loa", 3),
				str.starts_with("lo", -6), str.starts_with("", -7),
				str.starts_with("lo", 6), str.starts_with("", 7),
				empty.starts_with("", 2), empty.starts_with("ll", 2),
			]
			`);
			eq(res, ARR([
				TRUE, TRUE,
				TRUE, TRUE,
				TRUE, TRUE,
				FALSE, FALSE,
				FALSE, TRUE,
				FALSE, TRUE,
				TRUE, FALSE,
			]));
		});

		test.concurrent('ends_with (no index)', async () => {
			const res = await exe(`
			let str = "hello"
			let empty = ""
			<: [
				str.ends_with(""), str.ends_with("hello"),
				str.ends_with("lo"), str.ends_with("ell"),
				empty.ends_with(""), empty.ends_with("he"),
			]
			`);
			eq(res, ARR([
				TRUE, TRUE,
				TRUE, FALSE,
				TRUE, FALSE,
			]));
		});

		test.concurrent('ends_with (with index)', async () => {
			const res = await exe(`
			let str = "hello"
			let empty = ""
			<: [
				str.ends_with("", 3), str.ends_with("lo", 5),
				str.ends_with("ll", 4), str.ends_with("he", 2),
				str.ends_with("ll", -1), str.ends_with("he", -3),
				str.ends_with("he", 5), str.ends_with("lo", 3),
				str.ends_with("lo", -6), str.ends_with("", -7),
				str.ends_with("lo", 6), str.ends_with("", 7),
				empty.ends_with("", 2), empty.ends_with("ll", 2),
			]
			`);
			eq(res, ARR([
				TRUE, TRUE,
				TRUE, TRUE,
				TRUE, TRUE,
				FALSE, FALSE,
				FALSE, TRUE,
				FALSE, TRUE,
				TRUE, FALSE,
			]));
		});

    test.concurrent("pad_start", async () => {
			const res = await exe(`
			let str = "abc"
			<: [
				str.pad_start(0), str.pad_start(1), str.pad_start(2), str.pad_start(3), str.pad_start(4), str.pad_start(5),
				str.pad_start(0, "0"), str.pad_start(1, "0"), str.pad_start(2, "0"), str.pad_start(3, "0"), str.pad_start(4, "0"), str.pad_start(5, "0"),
				str.pad_start(0, "01"), str.pad_start(1, "01"), str.pad_start(2, "01"), str.pad_start(3, "01"), str.pad_start(4, "01"), str.pad_start(5, "01"),
			]
			`);
			eq(res, ARR([
				STR("abc"), STR("abc"), STR("abc"), STR("abc"), STR(" abc"), STR("  abc"),
				STR("abc"), STR("abc"), STR("abc"), STR("abc"), STR("0abc"), STR("00abc"),
				STR("abc"), STR("abc"), STR("abc"), STR("abc"), STR("0abc"), STR("01abc"),
			]));
		});

		test.concurrent("pad_end", async () => {
			const res = await exe(`
			let str = "abc"
			<: [
				str.pad_end(0), str.pad_end(1), str.pad_end(2), str.pad_end(3), str.pad_end(4), str.pad_end(5),
				str.pad_end(0, "0"), str.pad_end(1, "0"), str.pad_end(2, "0"), str.pad_end(3, "0"), str.pad_end(4, "0"), str.pad_end(5, "0"),
				str.pad_end(0, "01"), str.pad_end(1, "01"), str.pad_end(2, "01"), str.pad_end(3, "01"), str.pad_end(4, "01"), str.pad_end(5, "01"),
			]
			`);
			eq(res, ARR([
				STR("abc"), STR("abc"), STR("abc"), STR("abc"), STR("abc "), STR("abc  "),
				STR("abc"), STR("abc"), STR("abc"), STR("abc"), STR("abc0"), STR("abc00"),
				STR("abc"), STR("abc"), STR("abc"), STR("abc"), STR("abc0"), STR("abc01"),
			]));
		});
	});

	describe('arr', () => {
		test.concurrent('len', async () => {
			const res = await exe(`
			let arr = [1, 2, 3]
			<: arr.len
			`);
			eq(res, NUM(3));
		});

		test.concurrent('push', async () => {
			const res = await exe(`
			let arr = [1, 2, 3]
			arr.push(4)
			<: arr
			`);
			eq(res, ARR([NUM(1), NUM(2), NUM(3), NUM(4)]));
		});

		test.concurrent('unshift', async () => {
			const res = await exe(`
			let arr = [1, 2, 3]
			arr.unshift(4)
			<: arr
			`);
			eq(res, ARR([NUM(4), NUM(1), NUM(2), NUM(3)]));
		});

		test.concurrent('pop', async () => {
			const res = await exe(`
			let arr = [1, 2, 3]
			let popped = arr.pop()
			<: [popped, arr]
			`);
			eq(res, ARR([NUM(3), ARR([NUM(1), NUM(2)])]));
		});

		test.concurrent('shift', async () => {
			const res = await exe(`
			let arr = [1, 2, 3]
			let shifted = arr.shift()
			<: [shifted, arr]
			`);
			eq(res, ARR([NUM(1), ARR([NUM(2), NUM(3)])]));
		});

		test.concurrent('concat', async () => {
			const res = await exe(`
			let arr = [1, 2, 3]
			let concated = arr.concat([4, 5])
			<: [concated, arr]
			`);
			eq(res, ARR([
				ARR([NUM(1), NUM(2), NUM(3), NUM(4), NUM(5)]),
				ARR([NUM(1), NUM(2), NUM(3)])
			]));
		});

		test.concurrent('slice', async () => {
			const res = await exe(`
			let arr = ["ant", "bison", "camel", "duck", "elephant"]
			let sliced = arr.slice(2, 4)
			<: [sliced, arr]
			`);
			eq(res, ARR([
				ARR([STR('camel'), STR('duck')]),
				ARR([STR('ant'), STR('bison'), STR('camel'), STR('duck'), STR('elephant')])
			]));
		});

		test.concurrent('join', async () => {
			const res = await exe(`
			let arr = ["a", "b", "c"]
			<: arr.join("-")
			`);
			eq(res, STR('a-b-c'));
		});

		test.concurrent('map', async () => {
			const res = await exe(`
			let arr = [1, 2, 3]
			<: arr.map(@(item) { item * 2 })
			`);
			eq(res, ARR([NUM(2), NUM(4), NUM(6)]));
		});

		test.concurrent('map with index', async () => {
			const res = await exe(`
			let arr = [1, 2, 3]
			<: arr.map(@(item, index) { item * index })
			`);
			eq(res, ARR([NUM(0), NUM(2), NUM(6)]));
		});

		test.concurrent('filter', async () => {
			const res = await exe(`
			let arr = [1, 2, 3]
			<: arr.filter(@(item) { item != 2 })
			`);
			eq(res, ARR([NUM(1), NUM(3)]));
		});

		test.concurrent('filter with index', async () => {
			const res = await exe(`
			let arr = [1, 2, 3, 4]
			<: arr.filter(@(item, index) { item != 2 && index != 3 })
			`);
			eq(res, ARR([NUM(1), NUM(3)]));
		});

		test.concurrent('reduce', async () => {
			const res = await exe(`
			let arr = [1, 2, 3, 4]
			<: arr.reduce(@(accumulator, currentValue) { (accumulator + currentValue) })
			`);
			eq(res, NUM(10));
		});

		test.concurrent('reduce with index', async () => {
			const res = await exe(`
			let arr = [1, 2, 3, 4]
			<: arr.reduce(@(accumulator, currentValue, index) { (accumulator + (currentValue * index)) }, 0)
			`);
			eq(res, NUM(20));
		});

		test.concurrent('reduce of empty array without initial value', async () => {
			await expect(exe(`
			let arr = [1, 2, 3, 4]
			<: [].reduce(@(){})
			`)).rejects.toThrow('Reduce of empty array without initial value');
		});

		test.concurrent('find', async () => {
			const res = await exe(`
			let arr = ["abc", "def", "ghi"]
			<: arr.find(@(item) { item.incl("e") })
			`);
			eq(res, STR('def'));
		});

		test.concurrent('find with index', async () => {
			const res = await exe(`
			let arr = ["abc1", "def1", "ghi1", "abc2", "def2", "ghi2"]
			<: arr.find(@(item, index) { item.incl("e") && index > 1 })
			`);
			eq(res, STR('def2'));
		});

		test.concurrent('incl', async () => {
			const res = await exe(`
			let arr = ["abc", "def", "ghi"]
			<: [arr.incl("def"), arr.incl("jkl")]
			`);
			eq(res, ARR([TRUE, FALSE]));
		});

		test.concurrent('index_of', async () => {
			const res = await exe(`
			let arr = [0,1,2,3,4,0,1,2,3,4]
			<: [
				arr.index_of(3) == 3,
				arr.index_of(5) == -1,
				arr.index_of(3, 3) == 3,
				arr.index_of(3, 4) == 8,
				arr.index_of(3, -1) == -1,
				arr.index_of(3, -2) == 8,
				arr.index_of(3, -7) == 3,
				arr.index_of(3, 10) == -1,
			].map(@(v){if (v) '1' else '0'}).join()
			`);
			eq(res, STR('11111111'));
		});

		test.concurrent('reverse', async () => {
			const res = await exe(`
			let arr = [1, 2, 3]
			arr.reverse()
			<: arr
			`);
			eq(res, ARR([NUM(3), NUM(2), NUM(1)]));
		});

		test.concurrent('copy', async () => {
			const res = await exe(`
			let arr = [1, 2, 3]
			let copied = arr.copy()
			copied.reverse()
			<: [copied, arr]
			`);
			eq(res, ARR([
				ARR([NUM(3), NUM(2), NUM(1)]),
				ARR([NUM(1), NUM(2), NUM(3)])
			]));
		});

		test.concurrent('sort num array', async () => {
			const res = await exe(`
				var arr = [2, 10, 3]
				let comp = @(a, b) { a - b }
				arr.sort(comp)
				<: arr
			`);
			eq(res, ARR([NUM(2), NUM(3), NUM(10)]));
		});

		test.concurrent('sort string array (with Str:lt)', async () => {
			const res = await exe(`
				var arr = ["hoge", "huga", "piyo", "hoge"]
				arr.sort(Str:lt)
				<: arr
			`);
			eq(res, ARR([STR('hoge'), STR('hoge'), STR('huga'), STR('piyo')]));
		});

		test.concurrent('sort string array (with Str:gt)', async () => {
			const res = await exe(`
				var arr = ["hoge", "huga", "piyo", "hoge"]
				arr.sort(Str:gt)
				<: arr
			`);
			eq(res, ARR([ STR('piyo'),  STR('huga'), STR('hoge'), STR('hoge')]));
		});

		test.concurrent('sort object array', async () => {
			const res = await exe(`
				var arr = [{x: 2}, {x: 10}, {x: 3}]
				let comp = @(a, b) { a.x - b.x }

				arr.sort(comp)
				<: arr
			`);
			eq(res, ARR([OBJ(new Map([['x', NUM(2)]])), OBJ(new Map([['x', NUM(3)]])), OBJ(new Map([['x', NUM(10)]]))]));
		});

		test.concurrent('sort (stable)', async () => {
			const res = await exe(`
				var arr = [[2, 0], [10, 1], [3, 2], [3, 3], [2, 4]]
				let comp = @(a, b) { a[0] - b[0] }

				arr.sort(comp)
				<: arr
			`);
			eq(res, ARR([
				ARR([NUM(2), NUM(0)]),
				ARR([NUM(2), NUM(4)]),
				ARR([NUM(3), NUM(2)]),
				ARR([NUM(3), NUM(3)]),
				ARR([NUM(10), NUM(1)]),
			]));
		});
		
		test.concurrent('fill', async () => {
			const res = await exe(`
				var arr1 = [0, 1, 2]
				let arr2 = arr1.fill(3)
				let arr3 = [0, 1, 2].fill(3, 1)
				let arr4 = [0, 1, 2].fill(3, 1, 2)
				let arr5 = [0, 1, 2].fill(3, -2, -1)
				<: [arr1, arr2, arr3, arr4, arr5]
			`);
			eq(res, ARR([
				ARR([NUM(3), NUM(3), NUM(3)]), //target changed
				ARR([NUM(3), NUM(3), NUM(3)]),
				ARR([NUM(0), NUM(3), NUM(3)]),
				ARR([NUM(0), NUM(3), NUM(2)]),
				ARR([NUM(0), NUM(3), NUM(2)]),
			]));
		});
		
		test.concurrent('repeat', async () => {
			const res = await exe(`
				var arr1 = [0, 1, 2]
				let arr2 = arr1.repeat(3)
				let arr3 = arr1.repeat(0)
				<: [arr1, arr2, arr3]
			`);
			eq(res, ARR([
				ARR([NUM(0), NUM(1), NUM(2)]), // target not changed
				ARR([
					NUM(0), NUM(1), NUM(2),
					NUM(0), NUM(1), NUM(2),
					NUM(0), NUM(1), NUM(2),
				]),
				ARR([]),
			]));
		});

		test.concurrent('splice (full)', async () => {
			const res = await exe(`
			    let arr1 = [0, 1, 2, 3]
				let arr2 = arr1.splice(1, 2, [10])
				<: [arr1, arr2]
			`);
			eq(res, ARR([
				ARR([NUM(0), NUM(10), NUM(3)]),
				ARR([NUM(1), NUM(2)]),
			]));
		});
		
		test.concurrent('splice (negative-index)', async () => {
			const res = await exe(`
			    let arr1 = [0, 1, 2, 3]
				let arr2 = arr1.splice(-1, 0, [10, 20])
				<: [arr1, arr2]
			`);
			eq(res, ARR([
				ARR([NUM(0), NUM(1), NUM(2), NUM(10), NUM(20), NUM(3)]),
				ARR([]),
			]));
		});
		
		test.concurrent('splice (larger-index)', async () => {
			const res = await exe(`
				let arr1 = [0, 1, 2, 3]
				let arr2 = arr1.splice(4, 100, [10, 20])
				<: [arr1, arr2]
			`);
			eq(res, ARR([
				ARR([NUM(0), NUM(1), NUM(2), NUM(3), NUM(10), NUM(20)]),
				ARR([]),
			]));
		});
		
		test.concurrent('splice (single argument)', async () => {
			const res = await exe(`
				let arr1 = [0, 1, 2, 3]
				let arr2 = arr1.splice(1)
				<: [arr1, arr2]
			`);
			eq(res, ARR([
				ARR([NUM(0)]),
				ARR([NUM(1), NUM(2), NUM(3)]),
			]));
		});
		
		test.concurrent('flat', async () => {
			const res = await exe(`
				var arr1 = [0, [1], [2, 3], [4, [5, 6]]]
				let arr2 = arr1.flat()
				let arr3 = arr1.flat(2)
				<: [arr1, arr2, arr3]
			`);
			eq(res, ARR([
				ARR([
					NUM(0), ARR([NUM(1)]), ARR([NUM(2), NUM(3)]),
					ARR([NUM(4), ARR([NUM(5), NUM(6)])])
				]), // target not changed
				ARR([
					NUM(0), NUM(1), NUM(2), NUM(3),
					NUM(4), ARR([NUM(5), NUM(6)]),
				]),
				ARR([
					NUM(0), NUM(1), NUM(2), NUM(3),
					NUM(4), NUM(5), NUM(6),
				]),
			]));
		});
		
		test.concurrent('flat_map', async () => {
			const res = await exe(`
				let arr1 = [0, 1, 2]
				let arr2 = ["a", "b"]
				let arr3 = arr1.flat_map(@(x){ arr2.map(@(y){ [x, y] }) })
				<: [arr1, arr3]
			`);
			eq(res, ARR([
				ARR([NUM(0), NUM(1), NUM(2)]), // target not changed
				ARR([
					ARR([NUM(0), STR("a")]),
					ARR([NUM(0), STR("b")]),
					ARR([NUM(1), STR("a")]),
					ARR([NUM(1), STR("b")]),
					ARR([NUM(2), STR("a")]),
					ARR([NUM(2), STR("b")]),
				]),
      ]));
    });

		test.concurrent('every', async () => {
			const res = await exe(`
				let arr1 = [0, 1, 2, 3]
				let res1 = arr1.every(@(v,i){v==0 || i > 0})
				let res2 = arr1.every(@(v,i){v==0 && i > 0})
				let res3 = [].every(@(v,i){false})
				<: [arr1, res1, res2, res3]
			`);
			eq(res, ARR([
				ARR([NUM(0), NUM(1), NUM(2), NUM(3)]), // target not changed
				TRUE,
				FALSE,
				TRUE,
			]));
		});
		
		test.concurrent('some', async () => {
			const res = await exe(`
				let arr1 = [0, 1, 2, 3]
				let res1 = arr1.some(@(v,i){v%2==0 && i <= 2})
				let res2 = arr1.some(@(v,i){v%2==0 && i > 2})
				<: [arr1, res1, res2]
			`);
			eq(res, ARR([
				ARR([NUM(0), NUM(1), NUM(2), NUM(3)]), // target not changed
				TRUE,
				FALSE,
			]));
		});
		
		test.concurrent('insert', async () => {
			const res = await exe(`
				let arr1 = [0, 1, 2]
				let res = []
				res.push(arr1.insert(3, 10)) // [0, 1, 2, 10]
				res.push(arr1.insert(2, 20)) // [0, 1, 20, 2, 10]
				res.push(arr1.insert(0, 30)) // [30, 0, 1, 20, 2, 10]
				res.push(arr1.insert(-1, 40)) // [30, 0, 1, 20, 2, 40, 10]
				res.push(arr1.insert(-4, 50)) // [30, 0, 1, 50, 20, 2, 40, 10]
				res.push(arr1.insert(100, 60)) // [30, 0, 1, 50, 20, 2, 40, 10, 60]
				res.push(arr1)
				<: res
			`);
			eq(res, ARR([
				NULL, NULL, NULL, NULL, NULL, NULL, 
				ARR([NUM(30), NUM(0), NUM(1), NUM(50), NUM(20), NUM(2), NUM(40), NUM(10), NUM(60)])
			]));
		});
		
		test.concurrent('remove', async () => {
			const res = await exe(`
				let arr1 = [0, 1, 2, 3, 4, 5, 6, 7, 8, 9]
				let res = []
				res.push(arr1.remove(9)) // 9 [0, 1, 2, 3, 4, 5, 6, 7, 8]
				res.push(arr1.remove(3)) // 3 [0, 1, 2, 4, 5, 6, 7, 8]
				res.push(arr1.remove(0)) // 0 [1, 2, 4, 5, 6, 7, 8]
				res.push(arr1.remove(-1)) // 8 [1, 2, 4, 5, 6, 7]
				res.push(arr1.remove(-5)) // 2 [1, 4, 5, 6, 7]
				res.push(arr1.remove(100)) // null [1, 4, 5, 6, 7]
				res.push(arr1)
				<: res
			`);
			eq(res, ARR([
				NUM(9), NUM(3), NUM(0), NUM(8), NUM(2), NULL, 
				ARR([NUM(1), NUM(4), NUM(5), NUM(6), NUM(7)])
			]));
		});
	});
});

describe('std', () => {
	describe('Core', () => {
		test.concurrent('range', async () => {
			eq(await exe('<: Core:range(1, 10)'), ARR([NUM(1), NUM(2), NUM(3), NUM(4), NUM(5), NUM(6), NUM(7), NUM(8), NUM(9), NUM(10)]));
			eq(await exe('<: Core:range(1, 1)'), ARR([NUM(1)]));
			eq(await exe('<: Core:range(9, 7)'), ARR([NUM(9), NUM(8), NUM(7)]));
		});

		test.concurrent('to_str', async () => {
			eq(await exe('<: Core:to_str("abc")'), STR('abc'));
			eq(await exe('<: Core:to_str(123)'), STR('123'));
			eq(await exe('<: Core:to_str(true)'), STR('true'));
			eq(await exe('<: Core:to_str(false)'), STR('false'));
			eq(await exe('<: Core:to_str(null)'), STR('null'));
			eq(await exe('<: Core:to_str({ a: "abc", b: 1234 })'), STR('{ a: "abc", b: 1234 }'));
			eq(await exe('<: Core:to_str([ true, 123, null ])'), STR('[ true, 123, null ]'));
			eq(await exe('<: Core:to_str(@( a, b, c ) {})'), STR('@( a, b, c ) { ... }'));
			eq(await exe(`
				let arr = []
				arr.push(arr)
				<: Core:to_str(arr)
			`), STR('[ ... ]'));
			eq(await exe(`
				let arr = []
				arr.push({ value: arr })
				<: Core:to_str(arr)
			`), STR('[ { value: ... } ]'));
		});

		test.concurrent('abort', async () => {
			assert.rejects(
				exe('Core:abort("hoge")'),
				e => e.message.includes('hoge'),
			);
		});
	});

	describe('Arr', () => {
		test.concurrent('create', async () => {
			eq(await exe("<: Arr:create(0)"), ARR([]));
			eq(await exe("<: Arr:create(3)"), ARR([NULL, NULL, NULL]));
			eq(await exe("<: Arr:create(3, 1)"), ARR([NUM(1), NUM(1), NUM(1)]));\
		});
	});
	
	describe('Math', () => {
		test.concurrent('trig', async () => {
			eq(await exe("<: Math:sin(Math:PI / 2)"), NUM(1));
			eq(await exe("<: Math:sin(0 - (Math:PI / 2))"), NUM(-1));
			eq(await exe("<: Math:sin(Math:PI / 4) * Math:cos(Math:PI / 4)"), NUM(0.5));
		});

		test.concurrent('abs', async () => {
			eq(await exe("<: Math:abs(1 - 6)"), NUM(5));
		});

		test.concurrent('pow and sqrt', async () => {
			eq(await exe("<: Math:sqrt(3^2 + 4^2)"), NUM(5));
		});

		test.concurrent('round', async () => {
			eq(await exe("<: Math:round(3.14)"), NUM(3));
			eq(await exe("<: Math:round(-1.414213)"), NUM(-1));
		});

		test.concurrent('ceil', async () => {
			eq(await exe("<: Math:ceil(2.71828)"), NUM(3));
			eq(await exe("<: Math:ceil(0 - Math:PI)"), NUM(-3));
			eq(await exe("<: Math:ceil(1 / Math:Infinity)"), NUM(0));
		});

		test.concurrent('floor', async () => {
			eq(await exe("<: Math:floor(23.14069)"), NUM(23));
			eq(await exe("<: Math:floor(Math:Infinity / 0)"), NUM(Infinity));
		});

		test.concurrent('min', async () => {
			eq(await exe("<: Math:min(2, 3)"), NUM(2));
		});

		test.concurrent('max', async () => {
			eq(await exe("<: Math:max(-2, -3)"), NUM(-2));
		});
		
		/* flaky
		test.concurrent('rnd', async () => {
			const steps = 512;

			const res = await exe(`
			let counts = [] // 0 ~ 10 の出現回数を格納する配列
			for (11) {
				counts.push(0) // 初期化
			}

			for (${steps}) {
				let rnd = Math:rnd(0 10) // 0 以上 10 以下の整数乱数
				counts[rnd] = counts[rnd] + 1
			}
			<: counts`);

			function chiSquareTest(observed: number[], expected: number[]) {
				let chiSquare = 0; // カイ二乗値
				for (let i = 0; i < observed.length; i++) {
					chiSquare += Math.pow(observed[i] - expected[i], 2) / expected[i];
				}
				return chiSquare;
			}

			let observed: Array<number> = [];
			for (let i = 0; i < res.value.length; i++) {
				observed.push(res.value[i].value);
			}
			let expected = new Array(11).fill(steps / 10);
			let chiSquare = chiSquareTest(observed, expected);

			// 自由度が (11 - 1) の母分散の カイ二乗分布 95% 信頼区間は [3.94, 18.31]
			assert.deepEqual(3.94 <= chiSquare && chiSquare <= 18.31, true, `カイ二乗値(${chiSquare})が母分散の95%信頼区間にありません`);
		});
		*/

		test.concurrent('rnd with arg', async () => {
			eq(await exe("<: Math:rnd(1, 1.5)"), NUM(1));
		});

		test.concurrent('gen_rng', async () => {
			// 2つのシード値から1~maxの乱数をn回生成して一致率を見る
			const res = await exe(`
<<<<<<< HEAD
			@test(seed) {
				let random = Math:gen_rng(seed)
				return random(0, 100)
			}
			let seed1 = \`{Util:uuid()}\`
			let seed2 = \`{Date:year()}\`
			let test1 = if (test(seed1) == test(seed1)) {true} else {false}
			let test2 = if (test(seed1) == test(seed2)) {true} else {false}
			<: [test1, test2]
=======
			@test(seed1, seed2) {
				let n = 100
				let max = 100000
				let threshold = 0.05
				let random1 = Math:gen_rng(seed1)
				let random2 = Math:gen_rng(seed2)
				var same = 0
				for n {
					if random1(1, max) == random2(1, max) {
						same += 1
					}
				}
				let rate = same / n
				if seed1 == seed2 { rate == 1 }
				else { rate < threshold }
			}
			let seed1 = \`{Util:uuid()}\`
			let seed2 = \`{Date:year()}\`
			<: [
				test(seed1, seed1)
				test(seed1, seed2)
			]
>>>>>>> f72da1b0
			`)
			eq(res, ARR([BOOL(true), BOOL(true)]));
		});
	});

	describe('Obj', () => {
		test.concurrent('keys', async () => {
			const res = await exe(`
			let o = { a: 1, b: 2, c: 3, }

			<: Obj:keys(o)
			`);
			eq(res, ARR([STR('a'), STR('b'), STR('c')]));
		});

		test.concurrent('vals', async () => {
			const res = await exe(`
			let o = { _nul: null, _num: 24, _str: 'hoge', _arr: [], _obj: {}, }

			<: Obj:vals(o)
			`);
			eq(res, ARR([NULL, NUM(24), STR('hoge'), ARR([]), OBJ(new Map([]))]));
		});

		test.concurrent('kvs', async () => {
			const res = await exe(`
			let o = { a: 1, b: 2, c: 3, }

			<: Obj:kvs(o)
			`);
			eq(res, ARR([
				ARR([STR('a'), NUM(1)]),
				ARR([STR('b'), NUM(2)]),
				ARR([STR('c'), NUM(3)])
			]));
		});

		test.concurrent('merge', async () => {
			const res = await exe(`
			let o1 = { a: 1, b: 2 }
			let o2 = { b: 3, c: 4 }

			<: Obj:merge(o1, o2)
			`);
			eq(res, utils.jsToVal({ a: 1, b: 3, c: 4}));
		});
	});

	describe('Str', () => {
		test.concurrent('lf', async () => {
			const res = await exe(`
			<: Str:lf
			`);
			eq(res, STR('\n'));
		});

		test.concurrent('from_codepoint', async () => {
			const res = await exe(`
			<: Str:from_codepoint(65)
			`);
			eq(res, STR('A'));
		});

		test.concurrent('from_unicode_codepoints', async () => {
			const res = await exe(`
			<: Str:from_unicode_codepoints([171581, 128073, 127999, 128104, 8205, 128102])
			`);
			eq(res, STR('𩸽👉🏿👨‍👦'));
		});

		test.concurrent('from_utf8_bytes', async () => {
			const res = await exe(`
			<: Str:from_utf8_bytes([240, 169, 184, 189, 240, 159, 145, 137, 240, 159, 143, 191, 240, 159, 145, 168, 226, 128, 141, 240, 159, 145, 166])
			`);
			eq(res, STR('𩸽👉🏿👨‍👦'));
		});

		test.concurrent('charcode_at', async () => {
			let res = await exe(`
			<: "aiscript".split().map(@(x, _) { x.charcode_at(0) })
			`);
			eq(res, ARR([97, 105, 115, 99, 114, 105, 112, 116].map(x => NUM(x))));

			res = await exe(`
			<: "".charcode_at(0)
			`);
			eq(res, NULL);
		});
	});

	describe('Uri', () => {
		test.concurrent('encode_full', async () => {
			const res = await exe(`
			<: Uri:encode_full("https://example.com/?q=あいちゃん")
			`);
			eq(res, STR('https://example.com/?q=%E3%81%82%E3%81%84%E3%81%A1%E3%82%83%E3%82%93'));
		});

		test.concurrent('encode_component', async () => {
			const res = await exe(`
			<: Uri:encode_component("https://example.com/?q=あいちゃん")
			`);
			eq(res, STR('https%3A%2F%2Fexample.com%2F%3Fq%3D%E3%81%82%E3%81%84%E3%81%A1%E3%82%83%E3%82%93'));
		});

		test.concurrent('decode_full', async () => {
			const res = await exe(`
			<: Uri:decode_full("https%3A%2F%2Fexample.com%2F%3Fq%3D%E3%81%82%E3%81%84%E3%81%A1%E3%82%83%E3%82%93")
			`);
			eq(res, STR('https%3A%2F%2Fexample.com%2F%3Fq%3Dあいちゃん'));
		});

		test.concurrent('decode_component', async () => {
			const res = await exe(`
			<: Uri:decode_component("https%3A%2F%2Fexample.com%2F%3Fq%3D%E3%81%82%E3%81%84%E3%81%A1%E3%82%83%E3%82%93")
			`);
			eq(res, STR('https://example.com/?q=あいちゃん'));
		});
	});

	describe('Error', () => {
		test.concurrent('create', async () => {
			eq(
				await exe(`
				<: Error:create('ai', {chan: 'kawaii'})
				`),
				ERROR('ai', OBJ(new Map([['chan', STR('kawaii')]])))
			);
		});
	});

	describe('Json', () => {
		test.concurrent('stringify: fn', async () => {
			const res = await exe(`
			<: Json:stringify(@(){})
			`);
			eq(res, STR('"<function>"'));
		});

		test.concurrent('parsable', async () => {
			[
				'null',
				'"hoge"',
				'[]',
				'{}',
			].forEach(async (str) => {
				const res = await exe(`
					<: [
						Json:parsable('${str}')
						Json:stringify(Json:parse('${str}'))
					]
				`);
				eq(res, ARR([TRUE, STR(str)]));
			});
		});
		test.concurrent('unparsable', async () => {
			[
				'',
				'hoge',
				'[',
			].forEach(async (str) => {
				const res = await exe(`
					<: [
						Json:parsable('${str}')
						Json:parse('${str}')
					]
				`);
				eq(res, ARR([FALSE, ERROR('not_json')]));
			});
		});
	});

	describe('Date', () => {
		test.concurrent('year', async () => {
			const res = await exe(`
				<: [Date:year(0), Date:year(1714946889010)]
			`);
			eq(res.value, [NUM(1970), NUM(2024)]);
		});

		test.concurrent('month', async () => {
			const res = await exe(`
				<: [Date:month(0), Date:month(1714946889010)]
			`);
			eq(res.value, [NUM(1), NUM(5)]);
		});

		test.concurrent('day', async () => {
			const res = await exe(`
				<: [Date:day(0), Date:day(1714946889010)]
			`);
			eq(res.value, [NUM(1), NUM(6)]);
		});

		test.concurrent('hour', async () => {
			const res = await exe(`
				<: [Date:hour(0), Date:hour(1714946889010)]
			`);
			eq(res.value, [NUM(0), NUM(7)]);
		});

		test.concurrent('minute', async () => {
			const res = await exe(`
				<: [Date:minute(0), Date:minute(1714946889010)]
			`);
			eq(res.value, [NUM(0), NUM(8)]);
		});

		test.concurrent('second', async () => {
			const res = await exe(`
				<: [Date:second(0), Date:second(1714946889010)]
			`);
			eq(res.value, [NUM(0), NUM(9)]);
		});

		test.concurrent('millisecond', async () => {
			const res = await exe(`
				<: [Date:millisecond(0), Date:millisecond(1714946889010)]
			`);
			eq(res.value, [NUM(0), NUM(10)]);
		});

		test.concurrent('to_iso_str', async () => {
			const res = await exe(`
				let d1 = Date:parse("2024-04-12T01:47:46.021+09:00")
				let s1 = Date:to_iso_str(d1)
				let d2 = Date:parse(s1)
				<: [d1, d2, s1]
			`);
			eq(res.value[0], res.value[1]);
			assert.match(res.value[2].value, /^[0-9]{4,4}-[0-9]{2,2}-[0-9]{2,2}T[0-9]{2,2}:[0-9]{2,2}:[0-9]{2,2}\.[0-9]{3,3}(Z|[-+][0-9]{2,2}:[0-9]{2,2})$/);
		});

		test.concurrent('to_iso_str (UTC)', async () => {
			const res = await exe(`
				let d1 = Date:parse("2024-04-12T01:47:46.021+09:00")
				let s1 = Date:to_iso_str(d1, 0)
				let d2 = Date:parse(s1)
				<: [d1, d2, s1]
			`);
			eq(res.value[0], res.value[1]);
			eq(res.value[2], STR("2024-04-11T16:47:46.021Z"));
		});

		test.concurrent('to_iso_str (+09:00)', async () => {
			const res = await exe(`
				let d1 = Date:parse("2024-04-12T01:47:46.021+09:00")
				let s1 = Date:to_iso_str(d1, 9*60)
				let d2 = Date:parse(s1)
				<: [d1, d2, s1]
			`);
			eq(res.value[0], res.value[1]);
			eq(res.value[2], STR("2024-04-12T01:47:46.021+09:00"));
		});

		test.concurrent('to_iso_str (-05:18)', async () => {
			const res = await exe(`
				let d1 = Date:parse("2024-04-12T01:47:46.021+09:00")
				let s1 = Date:to_iso_str(d1, -5*60-18)
				let d2 = Date:parse(s1)
				<: [d1, d2, s1]
			`);
			eq(res.value[0], res.value[1]);
			eq(res.value[2], STR("2024-04-11T11:29:46.021-05:18"));
		});
	});
});

describe('Unicode', () => {
	test.concurrent('len', async () => {
		const res = await exe(`
		<: "👍🏽🍆🌮".len
		`);
		eq(res, NUM(3));
	});

	test.concurrent('pick', async () => {
		const res = await exe(`
		<: "👍🏽🍆🌮".pick(1)
		`);
		eq(res, STR('🍆'));
	});

	test.concurrent('slice', async () => {
		const res = await exe(`
		<: "Emojis 👍🏽 are 🍆 poison. 🌮s are bad.".slice(7, 14)
		`);
		eq(res, STR('👍🏽 are 🍆'));
	});

	test.concurrent('split', async () => {
		const res = await exe(`
		<: "👍🏽🍆🌮".split()
		`);
		eq(res, ARR([STR('👍🏽'), STR('🍆'), STR('🌮')]));
	});
});

describe('Security', () => {
	test.concurrent('Cannot access js native property via var', async () => {
		try {
			await exe(`
			<: constructor
			`);
			assert.fail();
		} catch (e) {
			assert.ok(e instanceof AiScriptSyntaxError);
		}

		try {
			await exe(`
			<: prototype
			`);
			assert.fail();
		} catch (e) {
			assert.ok(e instanceof AiScriptRuntimeError);
		}

		try {
			await exe(`
			<: __proto__
			`);
			assert.fail();
		} catch (e) {
			assert.ok(e instanceof AiScriptRuntimeError);
		}
	});

	test.concurrent('Cannot access js native property via object', async () => {
		const res2 = await exe(`
		let obj = {}

		<: obj.prototype
		`);
		eq(res2, NULL);

		const res3 = await exe(`
		let obj = {}

		<: obj.__proto__
		`);
		eq(res3, NULL);
	});

	test.concurrent('Cannot access js native property via primitive prop', async () => {
		try {
			await exe(`
			<: "".constructor
			`);
			assert.fail();
		} catch (e) {
			assert.ok(e instanceof AiScriptSyntaxError);
		}

		try {
			await exe(`
			<: "".prototype
			`);
			assert.fail();
		} catch (e) {
			assert.ok(e instanceof AiScriptRuntimeError);
		}

		try {
			await exe(`
			<: "".__proto__
			`);
			assert.fail();
		} catch (e) {
			assert.equal(e instanceof AiScriptRuntimeError, true);
		}
	});
});

describe('extra', () => {
	test.concurrent('Fizz Buzz', async () => {
		const res = await exe(`
		let res = []
		for (let i = 1, 15) {
			let msg =
				if (i % 15 == 0) "FizzBuzz"
				elif (i % 3 == 0) "Fizz"
				elif (i % 5 == 0) "Buzz"
				else i
			res.push(msg)
		}
		<: res
		`);
		eq(res, ARR([
			NUM(1),
			NUM(2),
			STR('Fizz'),
			NUM(4),
			STR('Buzz'),
			STR('Fizz'),
			NUM(7),
			NUM(8),
			STR('Fizz'),
			STR('Buzz'),
			NUM(11),
			STR('Fizz'),
			NUM(13),
			NUM(14),
			STR('FizzBuzz'),
		]));
	});

	test.concurrent('SKI', async () => {
		const res = await exe(`
		let s = @(x) { @(y) { @(z) {
			//let f = x(z) f(@(a){ let g = y(z) g(a) })
			let f = x(z)
			f(y(z))
		}}}
		let k = @(x){ @(y) { x } }
		let i = @(x){ x }

		// combine
		@c(l) {
			// extract
			@x(v) {
				if (Core:type(v) == "arr") { c(v) } else { v }
			}

			// rec
			@r(f, n) {
				if (n < l.len) {
					r(f(x(l[n])), (n + 1))
				} else { f }
			}

			r(x(l[0]), 1)
		}

		let sksik = [s, [k, [s, i]], k]
		c([sksik, "foo", print])
		`);
		eq(res, STR('foo'));
	});
});<|MERGE_RESOLUTION|>--- conflicted
+++ resolved
@@ -2781,7 +2781,7 @@
 		assert.equal(nodes.length, 1);
 		node = nodes[0];
 		if (!node.loc) assert.fail();
-		assert.deepEqual(node.loc, { start: 23, end: 33 });
+		assert.deepEqual(node.loc, { line: 5, column: 3 });
 	});
 });
 
@@ -3704,17 +3704,6 @@
 		test.concurrent('gen_rng', async () => {
 			// 2つのシード値から1~maxの乱数をn回生成して一致率を見る
 			const res = await exe(`
-<<<<<<< HEAD
-			@test(seed) {
-				let random = Math:gen_rng(seed)
-				return random(0, 100)
-			}
-			let seed1 = \`{Util:uuid()}\`
-			let seed2 = \`{Date:year()}\`
-			let test1 = if (test(seed1) == test(seed1)) {true} else {false}
-			let test2 = if (test(seed1) == test(seed2)) {true} else {false}
-			<: [test1, test2]
-=======
 			@test(seed1, seed2) {
 				let n = 100
 				let max = 100000
@@ -3737,7 +3726,6 @@
 				test(seed1, seed1)
 				test(seed1, seed2)
 			]
->>>>>>> f72da1b0
 			`)
 			eq(res, ARR([BOOL(true), BOOL(true)]));
 		});
