/* eslint-disable prefer-const */
/**
 * Tests!
 */

import * as assert from 'assert';
import { expect, test } from '@jest/globals';
import { Parser, Interpreter, utils, errors, Ast } from '../src';
import { NUM, STR, NULL, ARR, OBJ, BOOL, TRUE, FALSE, ERROR ,FN_NATIVE } from '../src/interpreter/value';
let { AiScriptRuntimeError, AiScriptIndexOutOfRangeError } = errors;

const exe = (program: string): Promise<any> => new Promise((ok, err) => {
	const aiscript = new Interpreter({}, {
		out(value) {
			ok(value);
		},
		maxStep: 9999,
	});

	const parser = new Parser();
	const ast = parser.parse(program);
	aiscript.exec(ast).catch(err);
});

const getMeta = (program: string) => {
	const parser = new Parser();
	const ast = parser.parse(program);

	const metadata = Interpreter.collectMetadata(ast);

	return metadata;
};

const eq = (a, b) => {
	assert.deepEqual(a.type, b.type);
	assert.deepEqual(a.value, b.value);
};

test.concurrent('Hello, world!', async () => {
	const res = await exe('<: "Hello, world!"');
	eq(res, STR('Hello, world!'));
});

test.concurrent('empty script', async () => {
	const parser = new Parser();
	const ast = parser.parse('');
	assert.deepEqual(ast, []);
});

describe('Interpreter', () => {
	describe('Scope', () => {
		test.concurrent('getAll', async () => {
			const aiscript = new Interpreter({});
			await aiscript.exec(Parser.parse(`
			let a = 1
			@b() {
				let x = a + 1
				x
			}
			if true {
				var y = 2
			}
			var c = true
			`));
			const vars = aiscript.scope.getAll();
			assert.ok(vars.get('a') != null);
			assert.ok(vars.get('b') != null);
			assert.ok(vars.get('c') != null);
			assert.ok(vars.get('x') == null);
			assert.ok(vars.get('y') == null);
		});
	});
});

describe('error handler', () => {
	test.concurrent('error from outside caller', async () => {
		let outsideCaller: () => Promise<void> = async () => {};
		let errCount: number = 0;
		const aiscript = new Interpreter({
			emitError: FN_NATIVE((_args, _opts) => {
				throw Error('emitError');
			}),
			genOutsideCaller: FN_NATIVE(([fn], opts) => {
				utils.assertFunction(fn);
				outsideCaller = async () => {
					opts.topCall(fn, []);
				};
			}),
		}, {
			err(e) { errCount++ },
		});
		await aiscript.exec(Parser.parse(`
		genOutsideCaller(emitError)
		`));
		assert.strictEqual(errCount, 0);
		await outsideCaller();
		assert.strictEqual(errCount, 1);
	});

	test.concurrent('array.map calls the handler just once', async () => {
		let errCount: number = 0;
		const aiscript = new Interpreter({}, {
			err(e) { errCount++ },
		});
		await aiscript.exec(Parser.parse(`
		Core:range(1,5).map(@(){ hoge })
		`));
		assert.strictEqual(errCount, 1);
	});
});

describe('ops', () => {
	test.concurrent('==', async () => {
		eq(await exe('<: (1 == 1)'), BOOL(true));
		eq(await exe('<: (1 == 2)'), BOOL(false));
	});

	test.concurrent('!=', async () => {
		eq(await exe('<: (1 != 2)'), BOOL(true));
		eq(await exe('<: (1 != 1)'), BOOL(false));
	});

	test.concurrent('&&', async () => {
		eq(await exe('<: (true && true)'), BOOL(true));
		eq(await exe('<: (true && false)'), BOOL(false));
		eq(await exe('<: (false && true)'), BOOL(false));
		eq(await exe('<: (false && false)'), BOOL(false));
		eq(await exe('<: (false && null)'), BOOL(false));
		try {
			await exe('<: (true && null)');
		} catch (e) {
			assert.ok(e instanceof AiScriptRuntimeError);
			return;
		}

		eq(
			await exe(`
				var tmp = null

				@func() {
					tmp = true
					return true
				}

				false && func()

				<: tmp
			`),
			NULL
		)

		eq(
			await exe(`
				var tmp = null

				@func() {
					tmp = true
					return true
				}

				true && func()

				<: tmp
			`),
			BOOL(true)
		)

		assert.fail();
	});

	test.concurrent('||', async () => {
		eq(await exe('<: (true || true)'), BOOL(true));
		eq(await exe('<: (true || false)'), BOOL(true));
		eq(await exe('<: (false || true)'), BOOL(true));
		eq(await exe('<: (false || false)'), BOOL(false));
		eq(await exe('<: (true || null)'), BOOL(true));
		try {
			await exe('<: (false || null)');
		} catch (e) {
			assert.ok(e instanceof AiScriptRuntimeError);
			return;
		}

		eq(
			await exe(`
				var tmp = null

				@func() {
					tmp = true
					return true
				}

				true || func()

				<: tmp
			`),
			NULL
		)

		eq(
			await exe(`
				var tmp = null

				@func() {
					tmp = true
					return true
				}

				false || func()

				<: tmp
			`),
			BOOL(true)
		)

		assert.fail();
	});

	test.concurrent('+', async () => {
		eq(await exe('<: (1 + 1)'), NUM(2));
	});

	test.concurrent('-', async () => {
		eq(await exe('<: (1 - 1)'), NUM(0));
	});

	test.concurrent('*', async () => {
		eq(await exe('<: (1 * 1)'), NUM(1));
	});

	test.concurrent('^', async () => {
		eq(await exe('<: (1 ^ 0)'), NUM(1));
	});

	test.concurrent('/', async () => {
		eq(await exe('<: (1 / 1)'), NUM(1));
	});

	test.concurrent('%', async () => {
		eq(await exe('<: (1 % 1)'), NUM(0));
	});

	test.concurrent('>', async () => {
		eq(await exe('<: (2 > 1)'), BOOL(true));
		eq(await exe('<: (1 > 1)'), BOOL(false));
		eq(await exe('<: (0 > 1)'), BOOL(false));
	});

	test.concurrent('<', async () => {
		eq(await exe('<: (2 < 1)'), BOOL(false));
		eq(await exe('<: (1 < 1)'), BOOL(false));
		eq(await exe('<: (0 < 1)'), BOOL(true));
	});

	test.concurrent('>=', async () => {
		eq(await exe('<: (2 >= 1)'), BOOL(true));
		eq(await exe('<: (1 >= 1)'), BOOL(true));
		eq(await exe('<: (0 >= 1)'), BOOL(false));
	});

	test.concurrent('<=', async () => {
		eq(await exe('<: (2 <= 1)'), BOOL(false));
		eq(await exe('<: (1 <= 1)'), BOOL(true));
		eq(await exe('<: (0 <= 1)'), BOOL(true));
	});

	test.concurrent('precedence', async () => {
		eq(await exe('<: 1 + 2 * 3 + 4'), NUM(11));
		eq(await exe('<: 1 + 4 / 4 + 1'), NUM(3));
		eq(await exe('<: 1 + 1 == 2 && 2 * 2 == 4'), BOOL(true));
		eq(await exe('<: (1 + 1) * 2'), NUM(4));
	});

	test.concurrent('negative numbers', async () => {
		eq(await exe('<: 1+-1'), NUM(0));
		eq(await exe('<: 1--1'), NUM(2));//反直観的、禁止される可能性がある？
		eq(await exe('<: -1*-1'), NUM(1));
		eq(await exe('<: -1==-1'), BOOL(true));
		eq(await exe('<: 1>-1'), BOOL(true));
		eq(await exe('<: -1<1'), BOOL(true));
	});

});

describe('Infix expression', () => {
	test.concurrent('simple infix expression', async () => {
		eq(await exe('<: 0 < 1'), BOOL(true));
		eq(await exe('<: 1 + 1'), NUM(2));
	});

	test.concurrent('combination', async () => {
		eq(await exe('<: 1 + 2 + 3 + 4 + 5 + 6 + 7 + 8 + 9 + 10'), NUM(55));
		eq(await exe('<: Core:add(1, 3) * Core:mul(2, 5)'), NUM(40));
	});

	test.concurrent('use parentheses to distinguish expr', async () => {
		eq(await exe('<: (1 + 10) * (2 + 5)'), NUM(77));
	});

	test.concurrent('syntax symbols vs infix operators', async () => {
		const res = await exe(`
		<: match true {
			1 == 1 => "true"
			1 < 1 => "false"
		}
		`);
		eq(res, STR('true'));
	});

	test.concurrent('number + if expression', async () => {
		eq(await exe('<: 1 + if true 1 else 2'), NUM(2));
	});

	test.concurrent('number + match expression', async () => {
		const res = await exe(`
			<: 1 + match 2 == 2 {
				true => 3
				false => 4
			}
		`);
		eq(res, NUM(4));
	});

	test.concurrent('eval + eval', async () => {
		eq(await exe('<: eval { 1 } + eval { 1 }'), NUM(2));
	});

	test.concurrent('disallow line break', async () => {
		try {
			await exe(`
			<: 1 +
			1 + 1
			`);
		} catch (e) {
			assert.ok(true);
			return;
		}
		assert.fail();
	});

	test.concurrent('escaped line break', async () => {
		eq(await exe(`
			<: 1 + \\
			1 + 1
		`), NUM(3));
	});

	test.concurrent('infix-to-fncall on namespace', async () => {
		eq(
			await exe(`
				:: Hoge {
					@add(x, y) {
						x + y
					}
				}
				<: Hoge:add(1, 2)
			`),
			NUM(3)
		);
	});
});

describe('Comment', () => {
	test.concurrent('single line comment', async () => {
		const res = await exe(`
		// let a = ...
		let a = 42
		<: a
		`);
		eq(res, NUM(42));
	});

	test.concurrent('multi line comment', async () => {
		const res = await exe(`
		/* variable declaration here...
			let a = ...
		*/
		let a = 42
		<: a
		`);
		eq(res, NUM(42));
	});

	test.concurrent('multi line comment 2', async () => {
		const res = await exe(`
		/* variable declaration here...
			let a = ...
		*/
		let a = 42
		/*
			another comment here
		*/
		<: a
		`);
		eq(res, NUM(42));
	});

	test.concurrent('// as string', async () => {
		const res = await exe('<: "//"');
		eq(res, STR('//'));
	});
});

test.concurrent('式にコロンがあってもオブジェクトと判定されない', async () => {
	const res = await exe(`
	<: eval {
		Core:eq("ai", "ai")
	}
	`);
	eq(res, BOOL(true));
});

test.concurrent('inc', async () => {
	const res = await exe(`
	var a = 0
	a += 1
	a += 2
	a += 3
	<: a
	`);
	eq(res, NUM(6));
});

test.concurrent('dec', async () => {
	const res = await exe(`
	var a = 0
	a -= 1
	a -= 2
	a -= 3
	<: a
	`);
	eq(res, NUM(-6));
});

test.concurrent('var', async () => {
	const res = await exe(`
	let a = 42
	<: a
	`);
	eq(res, NUM(42));
});

test.concurrent('参照が繋がらない', async () => {
	const res = await exe(`
	var f = @() { "a" }
	var g = f
	f = @() { "b" }

	<: g()
	`);
	eq(res, STR('a'));
});

describe('Cannot put multiple statements in a line', () => {
	test.concurrent('var def', async () => {
		try {
			await exe(`
			let a = 42 let b = 11
			`);
		} catch (e) {
			assert.ok(true);
			return;
		}
		assert.fail();
	});

	test.concurrent('var def (op)', async () => {
		try {
			await exe(`
			let a = 13 + 75 let b = 24 + 146
			`);
		} catch (e) {
			assert.ok(true);
			return;
		}
		assert.fail();
	});
});

test.concurrent('empty function', async () => {
	const res = await exe(`
	@hoge() { }
	<: hoge()
	`);
	eq(res, NULL);
});

test.concurrent('empty lambda', async () => {
	const res = await exe(`
	let hoge = @() { }
	<: hoge()
	`);
	eq(res, NULL);
});

test.concurrent('lambda that returns an object', async () => {
	const res = await exe(`
	let hoge = @() {{}}
	<: hoge()
	`);
	eq(res, OBJ(new Map()));
});

test.concurrent('Closure', async () => {
	const res = await exe(`
	@store(v) {
		let state = v
		@() {
			state
		}
	}
	let s = store("ai")
	<: s()
	`);
	eq(res, STR('ai'));
});

test.concurrent('Closure (counter)', async () => {
	const res = await exe(`
	@create_counter() {
		var count = 0
		{
			get_count: @() { count };
			count: @() { count = (count + 1) };
		}
	}

	let counter = create_counter()
	let get_count = counter.get_count
	let count = counter.count

	count()
	count()
	count()

	<: get_count()
	`);
	eq(res, NUM(3));
});

test.concurrent('Recursion', async () => {
	const res = await exe(`
	@fact(n) {
		if (n == 0) { 1 } else { (fact((n - 1)) * n) }
	}

	<: fact(5)
	`);
	eq(res, NUM(120));
});

describe('Var name starts with reserved word', () => {
	test.concurrent('let', async () => {
		const res = await exe(`
		@f() {
			let letcat = "ai"
			letcat
		}
		<: f()
		`);
		eq(res, STR('ai'));
	});

	test.concurrent('var', async () => {
		const res = await exe(`
		@f() {
			let varcat = "ai"
			varcat
		}
		<: f()
		`);
		eq(res, STR('ai'));
	});

	test.concurrent('return', async () => {
		const res = await exe(`
		@f() {
			let returncat = "ai"
			returncat
		}
		<: f()
		`);
		eq(res, STR('ai'));
	});

	test.concurrent('each', async () => {
		const res = await exe(`
		@f() {
			let eachcat = "ai"
			eachcat
		}
		<: f()
		`);
		eq(res, STR('ai'));
	});

	test.concurrent('for', async () => {
		const res = await exe(`
		@f() {
			let forcat = "ai"
			forcat
		}
		<: f()
		`);
		eq(res, STR('ai'));
	});

	test.concurrent('loop', async () => {
		const res = await exe(`
		@f() {
			let loopcat = "ai"
			loopcat
		}
		<: f()
		`);
		eq(res, STR('ai'));
	});

	test.concurrent('break', async () => {
		const res = await exe(`
		@f() {
			let breakcat = "ai"
			breakcat
		}
		<: f()
		`);
		eq(res, STR('ai'));
	});

	test.concurrent('continue', async () => {
		const res = await exe(`
		@f() {
			let continuecat = "ai"
			continuecat
		}
		<: f()
		`);
		eq(res, STR('ai'));
	});

	test.concurrent('if', async () => {
		const res = await exe(`
		@f() {
			let ifcat = "ai"
			ifcat
		}
		<: f()
		`);
		eq(res, STR('ai'));
	});

	test.concurrent('match', async () => {
		const res = await exe(`
		@f() {
			let matchcat = "ai"
			matchcat
		}
		<: f()
		`);
		eq(res, STR('ai'));
	});

	test.concurrent('true', async () => {
		const res = await exe(`
		@f() {
			let truecat = "ai"
			truecat
		}
		<: f()
		`);
		eq(res, STR('ai'));
	});

	test.concurrent('false', async () => {
		const res = await exe(`
		@f() {
			let falsecat = "ai"
			falsecat
		}
		<: f()
		`);
		eq(res, STR('ai'));
	});

	test.concurrent('null', async () => {
		const res = await exe(`
		@f() {
			let nullcat = "ai"
			nullcat
		}
		<: f()
		`);
		eq(res, STR('ai'));
	});
});

describe('name validation of reserved word', () => {
	test.concurrent('def', async () => {
		try {
			await exe(`
			let let = 1
			`);
		} catch (e) {
			assert.ok(true);
			return;
		}
		assert.fail();
	});

	test.concurrent('attr', async () => {
		try {
			await exe(`
			#[let 1]
			@f() { 1 }
			`);
		} catch (e) {
			assert.ok(true);
			return;
		}
		assert.fail();
	});

	test.concurrent('ns', async () => {
		try {
			await exe(`
			:: let {
				@f() { 1 }
			}
			`);
		} catch (e) {
			assert.ok(true);
			return;
		}
		assert.fail();
	});

	test.concurrent('var', async () => {
		try {
			await exe(`
			let
			`);
		} catch (e) {
			assert.ok(true);
			return;
		}
		assert.fail();
	});

	test.concurrent('prop', async () => {
		try {
			await exe(`
			let x = { let: 1 }
			x.let
			`);
		} catch (e) {
			assert.ok(true);
			return;
		}
		assert.fail();
	});

	test.concurrent('meta', async () => {
		try {
			await exe(`
			### let 1
			`);
		} catch (e) {
			assert.ok(true);
			return;
		}
		assert.fail();
	});

	test.concurrent('fn', async () => {
		try {
			await exe(`
			@let() { 1 }
			`);
		} catch (e) {
			assert.ok(true);
			return;
		}
		assert.fail();
	});
});

describe('Object', () => {
	test.concurrent('property access', async () => {
		const res = await exe(`
		let obj = {
			a: {
				b: {
					c: 42;
				};
			};
		}

		<: obj.a.b.c
		`);
		eq(res, NUM(42));
	});

	test.concurrent('property access (fn call)', async () => {
		const res = await exe(`
		@f() { 42 }

		let obj = {
			a: {
				b: {
					c: f;
				};
			};
		}

		<: obj.a.b.c()
		`);
		eq(res, NUM(42));
	});

	test.concurrent('property assign', async () => {
		const res = await exe(`
		let obj = {
			a: 1
			b: {
				c: 2
				d: {
					e: 3
				}
			}
		}

		obj.a = 24
		obj.b.d.e = 42

		<: obj
		`);
		eq(res, OBJ(new Map<string, any>([
			['a', NUM(24)],
			['b', OBJ(new Map<string, any>([
				['c', NUM(2)],
				['d', OBJ(new Map<string, any>([
					['e', NUM(42)],
				]))],
			]))],
		])));
	});

	/* 未実装
	test.concurrent('string key', async () => {
		const res = await exe(`
		let obj = {
			"藍": 42;
		}

		<: obj."藍"
		`);
		eq(res, NUM(42));
	});

	test.concurrent('string key including colon and period', async () => {
		const res = await exe(`
		let obj = {
			":.:": 42;
		}

		<: obj.":.:"
		`);
		eq(res, NUM(42));
	});

	test.concurrent('expression key', async () => {
		const res = await exe(`
		let key = "藍"

		let obj = {
			<key>: 42;
		}

		<: obj<key>
		`);
		eq(res, NUM(42));
	});
	*/
});

describe('Array', () => {
	test.concurrent('Array item access', async () => {
		const res = await exe(`
		let arr = ["ai", "chan", "kawaii"]

		<: arr[1]
		`);
		eq(res, STR('chan'));
	});

	test.concurrent('Array item assign', async () => {
		const res = await exe(`
		let arr = ["ai", "chan", "kawaii"]

		arr[1] = "taso"

		<: arr
		`);
		eq(res, ARR([STR('ai'), STR('taso'), STR('kawaii')]));
	});

	test.concurrent('Assign array item to out of range', async () => {
		try {
			await exe(`
					let arr = [1, 2, 3]

					arr[3] = 4

					<: null
				`)
		} catch (e) {
			eq(e instanceof AiScriptIndexOutOfRangeError, false);
		}

		try {
			await exe(`
					let arr = [1, 2, 3]

					arr[9] = 10

					<: null
				`)
		} catch (e) {
			eq(e instanceof AiScriptIndexOutOfRangeError, true);
		}
	});

	test.concurrent('index out of range error', async () => {
		try {
			await exe(`
			<: [42][1]
			`);
		} catch (e) {
			assert.equal(e instanceof AiScriptIndexOutOfRangeError, true);
			return;
		}
		assert.fail();
	});

	test.concurrent('index out of range on assignment', async () => {
		try {
			await exe(`
			var a = []
	 		a[2] = 'hoge'
			`);
		} catch (e) {
			assert.equal(e instanceof AiScriptIndexOutOfRangeError, true);
			return;
		}
		assert.fail();
	});

	test.concurrent('non-integer-indexed assignment', async () => {
		try {
			await exe(`
			var a = []
	 		a[6.21] = 'hoge'
			`);
		} catch (e) {
			assert.equal(e instanceof AiScriptIndexOutOfRangeError, true);
			return;
		}
		assert.fail();
	});
});

describe('chain', () => {
	test.concurrent('chain access (prop + index + call)', async () => {
		const res = await exe(`
		let obj = {
			a: {
				b: [@(name) { name }, @(str) { "chan" }, @() { "kawaii" }];
			};
		}

		<: obj.a.b[0]("ai")
		`);
		eq(res, STR('ai'));
	});

	test.concurrent('chained assign left side (prop + index)', async () => {
		const res = await exe(`
		let obj = {
			a: {
				b: ["ai", "chan", "kawaii"];
			};
		}

		obj.a.b[1] = "taso"

		<: obj
		`);
		eq(res, OBJ(new Map([
			['a', OBJ(new Map([
				['b', ARR([STR('ai'), STR('taso'), STR('kawaii')])]
			]))]
		])));
	});

	test.concurrent('chained assign right side (prop + index + call)', async () => {
		const res = await exe(`
		let obj = {
			a: {
				b: ["ai", "chan", "kawaii"];
			};
		}

		var x = null
		x = obj.a.b[1]

		<: x
		`);
		eq(res, STR('chan'));
	});

	test.concurrent('chained inc/dec left side (index + prop)', async () => {
		const res = await exe(`
		let arr = [
			{
				a: 1;
				b: 2;
			}
		]

		arr[0].a += 1
		arr[0].b -= 1

		<: arr
		`);
		eq(res, ARR([
			OBJ(new Map([
				['a', NUM(2)],
				['b', NUM(1)]
			]))
		]));
	});

	test.concurrent('chained inc/dec left side (prop + index)', async () => {
		const res = await exe(`
		let obj = {
			a: {
				b: [1, 2, 3];
			};
		}

		obj.a.b[1] += 1
		obj.a.b[2] -= 1

		<: obj
		`);
		eq(res, OBJ(new Map([
			['a', OBJ(new Map([
				['b', ARR([NUM(1), NUM(3), NUM(2)])]
			]))]
		])));
	});

	test.concurrent('prop in def', async () => {
		const res = await exe(`
		let x = @() {
			let obj = {
				a: 1
			}
			obj.a
		}

		<: x()
		`);
		eq(res, NUM(1));
	});

	test.concurrent('prop in return', async () => {
		const res = await exe(`
		let x = @() {
			let obj = {
				a: 1
			}
			return obj.a
			2
		}

		<: x()
		`);
		eq(res, NUM(1));
	});

	test.concurrent('prop in each', async () => {
		const res = await exe(`
		let msgs = []
		let x = { a: ["ai", "chan", "kawaii"] }
		each let item, x.a {
			let y = { a: item }
			msgs.push([y.a, "!"].join())
		}
		<: msgs
		`);
		eq(res, ARR([STR('ai!'), STR('chan!'), STR('kawaii!')]));
	});

	test.concurrent('prop in for', async () => {
		const res = await exe(`
		let x = { times: 10, count: 0 }
		for (let i, x.times) {
			x.count = (x.count + i)
		}
		<: x.count
		`);
		eq(res, NUM(45));
	});

	test.concurrent('object with index', async () => {
		const res = await exe(`
		let ai = {a: {}}['a']
		ai['chan'] = 'kawaii'
		<: ai[{a: 'chan'}['a']]
		`);
		eq(res, STR('kawaii'));
	});

	test.concurrent('property chain with parenthesis', async () => {
		let ast = Parser.parse(`
				(a.b).c
			`);
		const line = ast[0];
		if (
			line.type !== 'prop' ||
			line.target.type !== 'prop' ||
			line.target.target.type !== 'identifier'
		)
			assert.fail();
		assert.equal(line.target.target.name, 'a');
		assert.equal(line.target.name, 'b');
		assert.equal(line.name, 'c');
	});

	test.concurrent('index chain with parenthesis', async () => {
		let ast = Parser.parse(`
				(a[42]).b
			`);
		const line = ast[0];
		if (
			line.type !== 'prop' ||
			line.target.type !== 'index' ||
			line.target.target.type !== 'identifier' ||
			line.target.index.type !== 'num'
		)
			assert.fail();
		assert.equal(line.target.target.name, 'a');
		assert.equal(line.target.index.value, 42);
		assert.equal(line.name, 'b');
	});

	test.concurrent('call chain with parenthesis', async () => {
		let ast = Parser.parse(`
				(foo(42, 57)).bar
			`);
		const line = ast[0];
		if (
			line.type !== 'prop' ||
			line.target.type !== 'call' ||
			line.target.target.type !== 'identifier' ||
			line.target.args.length !== 2 ||
			line.target.args[0].type !== 'num' ||
			line.target.args[1].type !== 'num'
		)
			assert.fail();
		assert.equal(line.target.target.name, 'foo');
		assert.equal(line.target.args[0].value, 42);
		assert.equal(line.target.args[1].value, 57);
		assert.equal(line.name, 'bar');
	});

	test.concurrent('longer chain with parenthesis', async () => {
		let ast = Parser.parse(`
				(a.b.c).d.e
			`);
		const line = ast[0];
		if (
			line.type !== 'prop' ||
			line.target.type !== 'prop' ||
			line.target.target.type !== 'prop' ||
			line.target.target.target.type !== 'prop' ||
			line.target.target.target.target.type !== 'identifier'
		)
			assert.fail();
		assert.equal(line.target.target.target.target.name, 'a');
		assert.equal(line.target.target.target.name, 'b');
		assert.equal(line.target.target.name, 'c');
		assert.equal(line.target.name, 'd');
		assert.equal(line.name, 'e');
	});
});

describe('Template syntax', () => {
	test.concurrent('Basic', async () => {
		const res = await exe(`
		let str = "kawaii"
		<: \`Ai is {str}!\`
		`);
		eq(res, STR('Ai is kawaii!'));
	});

	test.concurrent('convert to str', async () => {
		const res = await exe(`
		<: \`1 + 1 = {(1 + 1)}\`
		`);
		eq(res, STR('1 + 1 = 2'));
	});

	test.concurrent('invalid', async () => {
		try {
			await exe(`
			<: \`{hoge}\`
			`);
		} catch (e) {
			assert.ok(true);
			return;
		}
		assert.fail();
	});

	test.concurrent('Escape', async () => {
		const res = await exe(`
		let message = "Hello"
		<: \`\\\`a\\{b\\}c\\\`\`
		`);
		eq(res, STR('`a{b}c`'));
	});
});

test.concurrent('Throws error when divided by zero', async () => {
	try {
		await exe(`
		<: (0 / 0)
		`);
	} catch (e) {
		assert.ok(true);
		return;
	}
	assert.fail();
});

describe('Function call', () => {
	test.concurrent('without args', async () => {
		const res = await exe(`
		@f() {
			42
		}
		<: f()
		`);
		eq(res, NUM(42));
	});

	test.concurrent('with args', async () => {
		const res = await exe(`
		@f(x) {
			x
		}
		<: f(42)
		`);
		eq(res, NUM(42));
	});

	test.concurrent('with args (separated by comma)', async () => {
		const res = await exe(`
		@f(x, y) {
			(x + y)
		}
		<: f(1, 1)
		`);
		eq(res, NUM(2));
	});

	test.concurrent('with args (separated by space)', async () => {
		const res = await exe(`
		@f(x y) {
			(x + y)
		}
		<: f(1 1)
		`);
		eq(res, NUM(2));
	});

	test.concurrent('std: throw AiScript error when required arg missing', async () => {
		try {
			await exe(`
			<: Core:eq(1)
			`);
		} catch (e) {
			assert.ok(e instanceof AiScriptRuntimeError);
			return;
		}
		assert.fail();
	});
});

describe('Return', () => {
	test.concurrent('Early return', async () => {
		const res = await exe(`
		@f() {
			if true {
				return "ai"
			}

			"pope"
		}
		<: f()
		`);
		eq(res, STR('ai'));
	});

	test.concurrent('Early return (nested)', async () => {
		const res = await exe(`
		@f() {
			if true {
				if true {
					return "ai"
				}
			}

			"pope"
		}
		<: f()
		`);
		eq(res, STR('ai'));
	});

	test.concurrent('Early return (nested) 2', async () => {
		const res = await exe(`
		@f() {
			if true {
				return "ai"
			}

			"pope"
		}

		@g() {
			if (f() == "ai") {
				return "kawaii"
			}

			"pope"
		}

		<: g()
		`);
		eq(res, STR('kawaii'));
	});

	test.concurrent('Early return without block', async () => {
		const res = await exe(`
		@f() {
			if true return "ai"

			"pope"
		}
		<: f()
		`);
		eq(res, STR('ai'));
	});

	test.concurrent('return inside for', async () => {
		const res = await exe(`
		@f() {
			var count = 0
			for (let i, 100) {
				count += 1
				if (i == 42) {
					return count
				}
			}
		}
		<: f()
		`);
		eq(res, NUM(43));
	});

	test.concurrent('return inside for 2', async () => {
		const res = await exe(`
		@f() {
			for (let i, 10) {
				return 1
			}
			2
		}
		<: f()
		`);
		eq(res, NUM(1));
	});

	test.concurrent('return inside loop', async () => {
		const res = await exe(`
		@f() {
			var count = 0
			loop {
				count += 1
				if (count == 42) {
					return count
				}
			}
		}
		<: f()
		`);
		eq(res, NUM(42));
	});

	test.concurrent('return inside loop 2', async () => {
		const res = await exe(`
		@f() {
			loop {
				return 1
			}
			2
		}
		<: f()
		`);
		eq(res, NUM(1));
	});

	test.concurrent('return inside each', async () =>
	{
		const res = await exe(`
		@f() {
			var count = 0
			each (let item, ["ai", "chan", "kawaii"]) {
				count += 1
				if (item == "chan") {
					return count
				}
			}
		}
		<: f()
		`);
		eq(res, NUM(2));
	});

	test.concurrent('return inside each 2', async () =>
	{
		const res = await exe(`
		@f() {
			each (let item, ["ai", "chan", "kawaii"]) {
				return 1
			}
			2
		}
		<: f()
		`);
		eq(res, NUM(1));
	});
});

describe('Eval', () => {
	test.concurrent('returns value', async () => {
		const res = await exe(`
		let foo = eval {
			let a = 1
			let b = 2
			(a + b)
		}

		<: foo
		`);
		eq(res, NUM(3));
	});
});

describe('exists', () => {
	test.concurrent('Basic', async () => {
		const res = await exe(`
		let foo = null
		<: [(exists foo) (exists bar)]
		`);
		eq(res, ARR([BOOL(true), BOOL(false)]));
	});
});

describe('if', () => {
	test.concurrent('if', async () => {
		const res1 = await exe(`
		var msg = "ai"
		if true {
			msg = "kawaii"
		}
		<: msg
		`);
		eq(res1, STR('kawaii'));

		const res2 = await exe(`
		var msg = "ai"
		if false {
			msg = "kawaii"
		}
		<: msg
		`);
		eq(res2, STR('ai'));
	});

	test.concurrent('else', async () => {
		const res1 = await exe(`
		var msg = null
		if true {
			msg = "ai"
		} else {
			msg = "kawaii"
		}
		<: msg
		`);
		eq(res1, STR('ai'));

		const res2 = await exe(`
		var msg = null
		if false {
			msg = "ai"
		} else {
			msg = "kawaii"
		}
		<: msg
		`);
		eq(res2, STR('kawaii'));
	});

	test.concurrent('elif', async () => {
		const res1 = await exe(`
		var msg = "bebeyo"
		if false {
			msg = "ai"
		} elif true {
			msg = "kawaii"
		}
		<: msg
		`);
		eq(res1, STR('kawaii'));

		const res2 = await exe(`
		var msg = "bebeyo"
		if false {
			msg = "ai"
		} elif false {
			msg = "kawaii"
		}
		<: msg
		`);
		eq(res2, STR('bebeyo'));
	});

	test.concurrent('if ~ elif ~ else', async () => {
		const res1 = await exe(`
		var msg = null
		if false {
			msg = "ai"
		} elif true {
			msg = "chan"
		} else {
			msg = "kawaii"
		}
		<: msg
		`);
		eq(res1, STR('chan'));

		const res2 = await exe(`
		var msg = null
		if false {
			msg = "ai"
		} elif false {
			msg = "chan"
		} else {
			msg = "kawaii"
		}
		<: msg
		`);
		eq(res2, STR('kawaii'));
	});

	test.concurrent('expr', async () => {
		const res1 = await exe(`
		<: if true "ai" else "kawaii"
		`);
		eq(res1, STR('ai'));

		const res2 = await exe(`
		<: if false "ai" else "kawaii"
		`);
		eq(res2, STR('kawaii'));
	});
});

describe('match', () => {
	test.concurrent('Basic', async () => {
		const res = await exe(`
		<: match 2 {
			1 => "a"
			2 => "b"
			3 => "c"
		}
		`);
		eq(res, STR('b'));
	});

	test.concurrent('When default not provided, returns null', async () => {
		const res = await exe(`
		<: match 42 {
			1 => "a"
			2 => "b"
			3 => "c"
		}
		`);
		eq(res, NULL);
	});

	test.concurrent('With default', async () => {
		const res = await exe(`
		<: match 42 {
			1 => "a"
			2 => "b"
			3 => "c"
			* => "d"
		}
		`);
		eq(res, STR('d'));
	});

	test.concurrent('With block', async () => {
		const res = await exe(`
		<: match 2 {
			1 => 1
			2 => {
				let a = 1
				let b = 2
				(a + b)
			}
			3 => 3
		}
		`);
		eq(res, NUM(3));
	});

	test.concurrent('With return', async () => {
		const res = await exe(`
		@f(x) {
			match x {
				1 => {
					return "ai"
				}
			}
			"foo"
		}
		<: f(1)
		`);
		eq(res, STR('ai'));
	});
});

describe('loop', () => {
	test.concurrent('Basic', async () => {
		const res = await exe(`
		var count = 0
		loop {
			if (count == 10) break
			count = (count + 1)
		}
		<: count
		`);
		eq(res, NUM(10));
	});

	test.concurrent('with continue', async () => {
		const res = await exe(`
		var a = ["ai" "chan" "kawaii" "yo" "!"]
		var b = []
		loop {
			var x = a.shift()
			if (x == "chan") continue
			if (x == "yo") break
			b.push(x)
		}
		<: b
		`);
		eq(res, ARR([STR('ai'), STR('kawaii')]));
	});
});

describe('for', () => {
	test.concurrent('Basic', async () => {
		const res = await exe(`
		var count = 0
		for (let i, 10) {
			count += i + 1
		}
		<: count
		`);
		eq(res, NUM(55));
	});

	test.concurrent('initial value', async () => {
		const res = await exe(`
		var count = 0
		for (let i = 2, 10) {
			count += i
		}
		<: count
		`);
		eq(res, NUM(65));
	});

	test.concurrent('wuthout iterator', async () => {
		const res = await exe(`
		var count = 0
		for (10) {
			count = (count + 1)
		}
		<: count
		`);
		eq(res, NUM(10));
	});

	test.concurrent('without brackets', async () => {
		const res = await exe(`
		var count = 0
		for let i, 10 {
			count = (count + i)
		}
		<: count
		`);
		eq(res, NUM(45));
	});

	test.concurrent('Break', async () => {
		const res = await exe(`
		var count = 0
		for (let i, 20) {
			if (i == 11) break
			count += i
		}
		<: count
		`);
		eq(res, NUM(55));
	});

	test.concurrent('continue', async () => {
		const res = await exe(`
		var count = 0
		for (let i, 10) {
			if (i == 5) continue
			count = (count + 1)
		}
		<: count
		`);
		eq(res, NUM(9));
	});

	test.concurrent('single statement', async () => {
		const res = await exe(`
		var count = 0
		for 10 count += 1
		<: count
		`);
		eq(res, NUM(10));
	});

	test.concurrent('var name without space', async () => {
		try {
			await exe(`
			for (leti, 10) {
				<: i
			}
			`);
		} catch (e) {
			assert.ok(true);
			return;
		}
		assert.fail();
	});
});

describe('for of', () => {
	test.concurrent('standard', async () => {
		const res = await exe(`
		let msgs = []
		each let item, ["ai", "chan", "kawaii"] {
			msgs.push([item, "!"].join())
		}
		<: msgs
		`);
		eq(res, ARR([STR('ai!'), STR('chan!'), STR('kawaii!')]));
	});

	test.concurrent('Break', async () => {
		const res = await exe(`
		let msgs = []
		each let item, ["ai", "chan", "kawaii" "yo"] {
			if (item == "kawaii") break
			msgs.push([item, "!"].join())
		}
		<: msgs
		`);
		eq(res, ARR([STR('ai!'), STR('chan!')]));
	});

	test.concurrent('single statement', async () => {
		const res = await exe(`
		let msgs = []
		each let item, ["ai", "chan", "kawaii"] msgs.push([item, "!"].join())
		<: msgs
		`);
		eq(res, ARR([STR('ai!'), STR('chan!'), STR('kawaii!')]));
	});

	test.concurrent('var name without space', async () => {
		try {
			await exe(`
			each letitem, ["ai", "chan", "kawaii"] {
				<: item
			}
			`);
		} catch (e) {
			assert.ok(true);
			return;
		}
		assert.fail();
	});
});

describe('not', () => {
	test.concurrent('Basic', async () => {
		const res = await exe(`
		<: !true
		`);
		eq(res, BOOL(false));
	});
});

describe('namespace', () => {
	test.concurrent('standard', async () => {
		const res = await exe(`
		<: Foo:bar()

		:: Foo {
			@bar() { "ai" }
		}
		`);
		eq(res, STR('ai'));
	});

	test.concurrent('self ref', async () => {
		const res = await exe(`
		<: Foo:bar()

		:: Foo {
			let ai = "kawaii"
			@bar() { ai }
		}
		`);
		eq(res, STR('kawaii'));
	});

	test.concurrent('cannot declare mutable variable', async () => {
		try {
			await exe(`
			:: Foo {
				var ai = "kawaii"
			}
			`);
		} catch (e) {
			assert.ok(true);
			return;
		}
		assert.fail();
	});

	test.concurrent('nested', async () => {
		const res = await exe(`
		<: Foo:Bar:baz()

		:: Foo {
			:: Bar {
				@baz() { "ai" }
			}
		}
		`);
		eq(res, STR('ai'));
	});

	test.concurrent('nested ref', async () => {
		const res = await exe(`
		<: Foo:baz

		:: Foo {
			let baz = Bar:ai
			:: Bar {
				let ai = "kawaii"
			}
		}
		`);
		eq(res, STR('kawaii'));
	});
});

describe('literal', () => {
	test.concurrent('string (single quote)', async () => {
		const res = await exe(`
		<: 'foo'
		`);
		eq(res, STR('foo'));
	});

	test.concurrent('string (double quote)', async () => {
		const res = await exe(`
		<: "foo"
		`);
		eq(res, STR('foo'));
	});

	test.concurrent('Escaped double quote', async () => {
		const res = await exe('<: "ai saw a note \\"bebeyo\\"."');
		eq(res, STR('ai saw a note "bebeyo".'));
	});

	test.concurrent('Escaped single quote', async () => {
		const res = await exe('<: \'ai saw a note \\\'bebeyo\\\'.\'');
		eq(res, STR('ai saw a note \'bebeyo\'.'));
	});

	test.concurrent('bool (true)', async () => {
		const res = await exe(`
		<: true
		`);
		eq(res, BOOL(true));
	});

	test.concurrent('bool (false)', async () => {
		const res = await exe(`
		<: false
		`);
		eq(res, BOOL(false));
	});

	test.concurrent('number (Int)', async () => {
		const res = await exe(`
		<: 10
		`);
		eq(res, NUM(10));
	});

	test.concurrent('number (Float)', async () => {
		const res = await exe(`
		<: 0.5
		`);
		eq(res, NUM(0.5));
	});

	test.concurrent('arr (separated by comma)', async () => {
		const res = await exe(`
		<: [1, 2, 3]
		`);
		eq(res, ARR([NUM(1), NUM(2), NUM(3)]));
	});

	test.concurrent('arr (separated by comma) (with trailing comma)', async () => {
		const res = await exe(`
		<: [1, 2, 3,]
		`);
		eq(res, ARR([NUM(1), NUM(2), NUM(3)]));
	});

	test.concurrent('arr (separated by line break)', async () => {
		const res = await exe(`
		<: [
			1
			2
			3
		]
		`);
		eq(res, ARR([NUM(1), NUM(2), NUM(3)]));
	});

	test.concurrent('arr (separated by line break and comma)', async () => {
		const res = await exe(`
		<: [
			1,
			2,
			3
		]
		`);
		eq(res, ARR([NUM(1), NUM(2), NUM(3)]));
	});

	test.concurrent('arr (separated by line break and comma) (with trailing comma)', async () => {
		const res = await exe(`
		<: [
			1,
			2,
			3,
		]
		`);
		eq(res, ARR([NUM(1), NUM(2), NUM(3)]));
	});

	test.concurrent('obj (separated by comma)', async () => {
		const res = await exe(`
		<: { a: 1, b: 2, c: 3 }
		`);
		eq(res, OBJ(new Map([['a', NUM(1)], ['b', NUM(2)], ['c', NUM(3)]])));
	});

	test.concurrent('obj (separated by comma) (with trailing comma)', async () => {
		const res = await exe(`
		<: { a: 1, b: 2, c: 3, }
		`);
		eq(res, OBJ(new Map([['a', NUM(1)], ['b', NUM(2)], ['c', NUM(3)]])));
	});

	test.concurrent('obj (separated by semicolon)', async () => {
		const res = await exe(`
		<: { a: 1; b: 2; c: 3 }
		`);
		eq(res, OBJ(new Map([['a', NUM(1)], ['b', NUM(2)], ['c', NUM(3)]])));
	});

	test.concurrent('obj (separated by semicolon) (with trailing semicolon)', async () => {
		const res = await exe(`
		<: { a: 1; b: 2; c: 3; }
		`);
		eq(res, OBJ(new Map([['a', NUM(1)], ['b', NUM(2)], ['c', NUM(3)]])));
	});

	test.concurrent('obj (separated by line break)', async () => {
		const res = await exe(`
		<: {
			a: 1
			b: 2
			c: 3
		}
		`);
		eq(res, OBJ(new Map([['a', NUM(1)], ['b', NUM(2)], ['c', NUM(3)]])));
	});

	test.concurrent('obj (separated by line break and semicolon)', async () => {
		const res = await exe(`
		<: {
			a: 1;
			b: 2;
			c: 3
		}
		`);
		eq(res, OBJ(new Map([['a', NUM(1)], ['b', NUM(2)], ['c', NUM(3)]])));
	});

	test.concurrent('obj (separated by line break and semicolon) (with trailing semicolon)', async () => {
		const res = await exe(`
		<: {
			a: 1;
			b: 2;
			c: 3;
		}
		`);
		eq(res, OBJ(new Map([['a', NUM(1)], ['b', NUM(2)], ['c', NUM(3)]])));
	});

	test.concurrent('obj and arr (separated by line break)', async () => {
		const res = await exe(`
		<: {
			a: 1
			b: [
				1
				2
				3
			]
			c: 3
		}
		`);
		eq(res, OBJ(new Map<string, any>([
			['a', NUM(1)],
			['b', ARR([NUM(1), NUM(2), NUM(3)])],
			['c', NUM(3)]
		])));
	});
});

describe('type declaration', () => {
	test.concurrent('def', async () => {
		const res = await exe(`
		let abc: num = 1
		var xyz: str = "abc"
		<: [abc xyz]
		`);
		eq(res, ARR([NUM(1), STR('abc')]));
	});

	test.concurrent('fn def', async () => {
		const res = await exe(`
		@f(x: arr<num>, y: str, z: @(num) => bool): arr<num> {
			x.push(0)
			y = "abc"
			var r: bool = z(x[0])
			x.push(if r 5 else 10)
			x
		}

		<: f([1, 2, 3], "a", @(n) { n == 1 })
		`);
		eq(res, ARR([NUM(1), NUM(2), NUM(3), NUM(0), NUM(5)]));
	});
});

describe('meta', () => {
	test.concurrent('default meta', async () => {
		const res = getMeta(`
		### { a: 1; b: 2; c: 3; }
		`);
		eq(res, new Map([
			[null, {
				a: 1,
				b: 2,
				c: 3,
			}]
		]));
		eq(res!.get(null), {
			a: 1,
			b: 2,
			c: 3,
		});
	});

	describe('String', () => {
		test.concurrent('valid', async () => {
			const res = getMeta(`
			### x "hoge"
			`);
			eq(res, new Map([
				['x', 'hoge']
			]));
		});
	});

	describe('Number', () => {
		test.concurrent('valid', async () => {
			const res = getMeta(`
			### x 42
			`);
			eq(res, new Map([
				['x', 42]
			]));
		});
	});

	describe('Boolean', () => {
		test.concurrent('valid', async () => {
			const res = getMeta(`
			### x true
			`);
			eq(res, new Map([
				['x', true]
			]));
		});
	});

	describe('Null', () => {
		test.concurrent('valid', async () => {
			const res = getMeta(`
			### x null
			`);
			eq(res, new Map([
				['x', null]
			]));
		});
	});

	describe('Array', () => {
		test.concurrent('valid', async () => {
			const res = getMeta(`
			### x [1 2 3]
			`);
			eq(res, new Map([
				['x', [1, 2, 3]]
			]));
		});

		test.concurrent('invalid', async () => {
			try {
				getMeta(`
				### x [1 (2 + 2) 3]
				`);
			} catch (e) {
				assert.ok(true);
				return;
			}
			assert.fail();
		});
	});

	describe('Object', () => {
		test.concurrent('valid', async () => {
			const res = getMeta(`
			### x { a: 1; b: 2; c: 3; }
			`);
			eq(res, new Map([
				['x', {
					a: 1,
					b: 2,
					c: 3,
				}]
			]));
		});

		test.concurrent('invalid', async () => {
			try {
				getMeta(`
				### x { a: 1; b: (2 + 2); c: 3; }
				`);
			} catch (e) {
				assert.ok(true);
				return;
			}
			assert.fail();
		});
	});

	describe('Template', () => {
		test.concurrent('invalid', async () => {
			try {
				getMeta(`
				### x \`foo {bar} baz\`
				`);
			} catch (e) {
				assert.ok(true);
				return;
			}
			assert.fail();
		});
	});

	describe('Expression', () => {
		test.concurrent('invalid', async () => {
			try {
				getMeta(`
				### x (1 + 1)
				`);
			} catch (e) {
				assert.ok(true);
				return;
			}
			assert.fail();
		});
	});
});

describe('lang version', () => {
	test.concurrent('number', async () => {
		const res = utils.getLangVersion(`
		/// @2021
		@f(x) {
			x
		}
		`);
		assert.strictEqual(res, '2021');
	});

	test.concurrent('chars', async () => {
		const res = utils.getLangVersion(`
		/// @ canary
		const a = 1
		@f(x) {
			x
		}
		f(a)
		`);
		assert.strictEqual(res, 'canary');
	});

	test.concurrent('complex', async () => {
		const res = utils.getLangVersion(`
		/// @ 2.0-Alpha
		@f(x) {
			x
		}
		`);
		assert.strictEqual(res, '2.0-Alpha');
	});

	test.concurrent('no specified', async () => {
		const res = utils.getLangVersion(`
		@f(x) {
			x
		}
		`);
		assert.strictEqual(res, null);
	});
});

describe('Attribute', () => {
	test.concurrent('single attribute with function (str)', async () => {
		let node: Ast.Node;
		let attr: Ast.Attribute;
		const parser = new Parser();
		const nodes = parser.parse(`
		#[Event "Recieved"]
		@onRecieved(data) {
			data
		}
		`);
		assert.equal(nodes.length, 1);
		node = nodes[0];
		if (node.type !== 'def') assert.fail();
		assert.equal(node.name, 'onRecieved');
		assert.equal(node.attr.length, 1);
		// attribute 1
		attr = node.attr[0];
		if (attr.type !== 'attr') assert.fail();
		assert.equal(attr.name, 'Event');
		if (attr.value.type !== 'str') assert.fail();
		assert.equal(attr.value.value, 'Recieved');
	});

	test.concurrent('multiple attributes with function (obj, str, bool)', async () => {
		let node: Ast.Node;
		let attr: Ast.Attribute;
		const parser = new Parser();
		const nodes = parser.parse(`
		#[Endpoint { path: "/notes/create"; }]
		#[Desc "Create a note."]
		#[Cat true]
		@createNote(text) {
			<: text
		}
		`);
		assert.equal(nodes.length, 1);
		node = nodes[0];
		if (node.type !== 'def') assert.fail();
		assert.equal(node.name, 'createNote');
		assert.equal(node.attr.length, 3);
		// attribute 1
		attr = node.attr[0];
		if (attr.type !== 'attr') assert.fail();
		assert.equal(attr.name, 'Endpoint');
		if (attr.value.type !== 'obj') assert.fail();
		assert.equal(attr.value.value.size, 1);
		for (const [k, v] of attr.value.value) {
			if (k === 'path') {
				if (v.type !== 'str') assert.fail();
				assert.equal(v.value, '/notes/create');
			}
			else {
				assert.fail();
			}
		}
		// attribute 2
		attr = node.attr[1];
		if (attr.type !== 'attr') assert.fail();
		assert.equal(attr.name, 'Desc');
		if (attr.value.type !== 'str') assert.fail();
		assert.equal(attr.value.value, 'Create a note.');
		// attribute 3
		attr = node.attr[2];
		if (attr.type !== 'attr') assert.fail();
		assert.equal(attr.name, 'Cat');
		if (attr.value.type !== 'bool') assert.fail();
		assert.equal(attr.value.value, true);
	});

	// TODO: attributed function in block
	// TODO: attribute target does not exist

	test.concurrent('single attribute (no value)', async () => {
		let node: Ast.Node;
		let attr: Ast.Attribute;
		const parser = new Parser();
		const nodes = parser.parse(`
		#[serializable]
		let data = 1
		`);
		assert.equal(nodes.length, 1);
		node = nodes[0];
		if (node.type !== 'def') assert.fail();
		assert.equal(node.name, 'data');
		assert.equal(node.attr.length, 1);
		// attribute 1
		attr = node.attr[0];
		assert.ok(attr.type === 'attr');
		assert.equal(attr.name, 'serializable');
		if (attr.value.type !== 'bool') assert.fail();
		assert.equal(attr.value.value, true);
	});
});

describe('Location', () => {
	test.concurrent('function', async () => {
		let node: Ast.Node;
		const parser = new Parser();
		const nodes = parser.parse(`
		@f(a) { a }
		`);
		assert.equal(nodes.length, 1);
		node = nodes[0];
		if (!node.loc) assert.fail();
		assert.deepEqual(node.loc, { start: 3, end: 13 });
	});
	test.concurrent('comment', async () => {
		let node: Ast.Node;
		const parser = new Parser();
		const nodes = parser.parse(`
		/*
		*/
		// hoge
		@f(a) { a }
		`);
		assert.equal(nodes.length, 1);
		node = nodes[0];
		if (!node.loc) assert.fail();
		assert.deepEqual(node.loc, { start: 23, end: 33 });
	});
});

describe('Variable declaration', () => {
	test.concurrent('Do not assign to let (issue #328)', async () => {
		const err = await exe(`
			let hoge = 33
			hoge = 4
		`).then(() => undefined).catch(err => err);

		assert.ok(err instanceof AiScriptRuntimeError);
	});
});

describe('Variable assignment', () => {
	test.concurrent('simple', async () => {
		eq(await exe(`
			var hoge = 25
			hoge = 7
			<: hoge
		`), NUM(7));
	});
	test.concurrent('destructuring assignment', async () => {
		eq(await exe(`
			var hoge = 'foo'
			var fuga = { value: 'bar' }
			[{ value: hoge }, fuga] = [fuga, hoge]
			<: [hoge, fuga]
		`), ARR([STR('bar'), STR('foo')]));
	});
});

describe('primitive props', () => {
	describe('num', () => {
		test.concurrent('to_str', async () => {
			const res = await exe(`
			let num = 123
			<: num.to_str()
			`);
			eq(res, STR('123'));
		});
	});

	describe('str', () => {
		test.concurrent('len', async () => {
			const res = await exe(`
			let str = "hello"
			<: str.len
			`);
			eq(res, NUM(5));
		});

		test.concurrent('to_num', async () => {
			const res = await exe(`
			let str = "123"
			<: str.to_num()
			`);
			eq(res, NUM(123));
		});

		test.concurrent('upper', async () => {
			const res = await exe(`
			let str = "hello"
			<: str.upper()
			`);
			eq(res, STR('HELLO'));
		});

		test.concurrent('lower', async () => {
			const res = await exe(`
			let str = "HELLO"
			<: str.lower()
			`);
			eq(res, STR('hello'));
		});

		test.concurrent('trim', async () => {
			const res = await exe(`
			let str = " hello  "
			<: str.trim()
			`);
			eq(res, STR('hello'));
		});

		test.concurrent('replace', async () => {
			const res = await exe(`
			let str = "hello"
			<: str.replace("l", "x")
			`);
			eq(res, STR('hexxo'));
		});

		test.concurrent('index_of', async () => {
			const res = await exe(`
			let str = '0123401234'
			<: [
				str.index_of('3') == 3,
				str.index_of('5') == -1,
				str.index_of('3', 3) == 3,
				str.index_of('3', 4) == 8,
				str.index_of('3', -1) == -1,
				str.index_of('3', -2) == 8,
				str.index_of('3', -7) == 3,
				str.index_of('3', 10) == -1,
			].map(@(v){if (v) '1' else '0'}).join()
			`);
			eq(res, STR('11111111'));
		});

		test.concurrent('incl', async () => {
			const res = await exe(`
			let str = "hello"
			<: [str.incl("ll"), str.incl("x")]
			`);
			eq(res, ARR([TRUE, FALSE]));
		});

		test.concurrent('split', async () => {
			const res = await exe(`
			let str = "a,b,c"
			<: str.split(",")
			`);
			eq(res, ARR([STR('a'), STR('b'), STR('c')]));
		});

		test.concurrent('pick', async () => {
			const res = await exe(`
			let str = "hello"
			<: str.pick(1)
			`);
			eq(res, STR('e'));
		});

		test.concurrent('slice', async () => {
			const res = await exe(`
			let str = "hello"
			<: str.slice(1, 3)
			`);
			eq(res, STR('el'));
		});

		test.concurrent("codepoint_at", async () => {
			const res = await exe(`
			let str = "𩸽"
			<: str.codepoint_at(0)
			`);
			eq(res, NUM(171581));
		});

		test.concurrent("to_arr", async () => {
			const res = await exe(`
			let str = "𩸽👉🏿👨‍👦"
			<: str.to_arr()
			`);
			eq(
				res,
				ARR([STR("𩸽"), STR("👉🏿"), STR("👨‍👦")])
			);
		});

		test.concurrent("to_unicode_arr", async () => {
			const res = await exe(`
			let str = "𩸽👉🏿👨‍👦"
			<: str.to_unicode_arr()
			`);
			eq(
				res,
				ARR([STR("𩸽"), STR("👉"), STR(String.fromCodePoint(0x1F3FF)), STR("👨"), STR("\u200d"), STR("👦")])
			);
		});

		test.concurrent("to_unicode_codepoint_arr", async () => {
			const res = await exe(`
			let str = "𩸽👉🏿👨‍👦"
			<: str.to_unicode_codepoint_arr()
			`);
			eq(
				res,
				ARR([NUM(171581), NUM(128073), NUM(127999), NUM(128104), NUM(8205), NUM(128102)])
			);
		});

		test.concurrent("to_char_arr", async () => {
			const res = await exe(`
			let str = "abc𩸽👉🏿👨‍👦def"
			<: str.to_char_arr()
			`);
			eq(
				res,
				ARR([97, 98, 99, 55399, 56893, 55357, 56393, 55356, 57343, 55357, 56424, 8205, 55357, 56422, 100, 101, 102].map((s) => STR(String.fromCharCode(s))))
			);
		});

		test.concurrent("to_charcode_arr", async () => {
			const res = await exe(`
			let str = "abc𩸽👉🏿👨‍👦def"
			<: str.to_charcode_arr()
			`);
			eq(
				res,
				ARR([NUM(97), NUM(98), NUM(99), NUM(55399), NUM(56893), NUM(55357), NUM(56393), NUM(55356), NUM(57343), NUM(55357), NUM(56424), NUM(8205), NUM(55357), NUM(56422), NUM(100), NUM(101), NUM(102)])
			);
		});

		test.concurrent("to_utf8_byte_arr", async () => {
			const res = await exe(`
			let str = "abc𩸽👉🏿👨‍👦def"
			<: str.to_utf8_byte_arr()
			`);
			eq(
				res,
				ARR([NUM(97), NUM(98), NUM(99), NUM(240), NUM(169), NUM(184), NUM(189), NUM(240), NUM(159), NUM(145), NUM(137), NUM(240), NUM(159), NUM(143), NUM(191), NUM(240), NUM(159), NUM(145), NUM(168), NUM(226), NUM(128), NUM(141), NUM(240), NUM(159), NUM(145), NUM(166), NUM(100), NUM(101), NUM(102)])
			);
		});

<<<<<<< HEAD
		test.concurrent('starts_with (no index)', async () => {
			const res = await exe(`
			let str = "hello"
			let empty = ""
			<: [
				str.starts_with(""), str.starts_with("hello"),
				str.starts_with("he"), str.starts_with("ell"),
				empty.starts_with(""), empty.starts_with("he"),
			]
			`);
			eq(res, ARR([
				TRUE, TRUE,
				TRUE, FALSE,
				TRUE, FALSE, 
			]));
		});

		test.concurrent('starts_with (with index)', async () => {
			const res = await exe(`
			let str = "hello"
			let empty = ""
			<: [
				str.starts_with("", 4), str.starts_with("he", 0),
				str.starts_with("ll", 2), str.starts_with("lo", 3),
				str.starts_with("lo", -2), str.starts_with("hel", -5),
				str.starts_with("he", 2), str.starts_with("loa", 3),
				str.starts_with("lo", -6), str.starts_with("", -7),
				str.starts_with("lo", 6), str.starts_with("", 7),
				empty.starts_with("", 2), empty.starts_with("ll", 2),
			]
			`);
			eq(res, ARR([
				TRUE, TRUE,
				TRUE, TRUE,
				TRUE, TRUE,
				FALSE, FALSE,
				FALSE, TRUE,
				FALSE, TRUE,
				TRUE, FALSE,
			]));
		});

		test.concurrent('ends_with (no index)', async () => {
			const res = await exe(`
			let str = "hello"
			let empty = ""
			<: [
				str.ends_with(""), str.ends_with("hello"),
				str.ends_with("lo"), str.ends_with("ell"),
				empty.ends_with(""), empty.ends_with("he"),
			]
			`);
			eq(res, ARR([
				TRUE, TRUE,
				TRUE, FALSE,
				TRUE, FALSE,
			]));
		});

		test.concurrent('ends_with (with index)', async () => {
			const res = await exe(`
			let str = "hello"
			let empty = ""
			<: [
				str.ends_with("", 3), str.ends_with("lo", 5),
				str.ends_with("ll", 4), str.ends_with("he", 2),
				str.ends_with("ll", -1), str.ends_with("he", -3),
				str.ends_with("he", 5), str.ends_with("lo", 3),
				str.ends_with("lo", -6), str.ends_with("", -7),
				str.ends_with("lo", 6), str.ends_with("", 7),
				empty.ends_with("", 2), empty.ends_with("ll", 2),
			]
			`);
			eq(res, ARR([
				TRUE, TRUE,
				TRUE, TRUE,
				TRUE, TRUE,
				FALSE, FALSE,
				FALSE, TRUE,
				FALSE, TRUE,
				TRUE, FALSE,
=======
		test.concurrent("pad_start", async () => {
			const res = await exe(`
			let str = "abc"
			<: [
				str.pad_start(0), str.pad_start(1), str.pad_start(2), str.pad_start(3), str.pad_start(4), str.pad_start(5),
				str.pad_start(0, "0"), str.pad_start(1, "0"), str.pad_start(2, "0"), str.pad_start(3, "0"), str.pad_start(4, "0"), str.pad_start(5, "0"),
				str.pad_start(0, "01"), str.pad_start(1, "01"), str.pad_start(2, "01"), str.pad_start(3, "01"), str.pad_start(4, "01"), str.pad_start(5, "01"),
			]
			`);
			eq(res, ARR([
				STR("abc"), STR("abc"), STR("abc"), STR("abc"), STR(" abc"), STR("  abc"),
				STR("abc"), STR("abc"), STR("abc"), STR("abc"), STR("0abc"), STR("00abc"),
				STR("abc"), STR("abc"), STR("abc"), STR("abc"), STR("0abc"), STR("01abc"),
			]));
		});

		test.concurrent("pad_end", async () => {
			const res = await exe(`
			let str = "abc"
			<: [
				str.pad_end(0), str.pad_end(1), str.pad_end(2), str.pad_end(3), str.pad_end(4), str.pad_end(5),
				str.pad_end(0, "0"), str.pad_end(1, "0"), str.pad_end(2, "0"), str.pad_end(3, "0"), str.pad_end(4, "0"), str.pad_end(5, "0"),
				str.pad_end(0, "01"), str.pad_end(1, "01"), str.pad_end(2, "01"), str.pad_end(3, "01"), str.pad_end(4, "01"), str.pad_end(5, "01"),
			]
			`);
			eq(res, ARR([
				STR("abc"), STR("abc"), STR("abc"), STR("abc"), STR("abc "), STR("abc  "),
				STR("abc"), STR("abc"), STR("abc"), STR("abc"), STR("abc0"), STR("abc00"),
				STR("abc"), STR("abc"), STR("abc"), STR("abc"), STR("abc0"), STR("abc01"),
>>>>>>> 5281d045
			]));
		});
	});

	describe('arr', () => {
		test.concurrent('len', async () => {
			const res = await exe(`
			let arr = [1, 2, 3]
			<: arr.len
			`);
			eq(res, NUM(3));
		});

		test.concurrent('push', async () => {
			const res = await exe(`
			let arr = [1, 2, 3]
			arr.push(4)
			<: arr
			`);
			eq(res, ARR([NUM(1), NUM(2), NUM(3), NUM(4)]));
		});

		test.concurrent('unshift', async () => {
			const res = await exe(`
			let arr = [1, 2, 3]
			arr.unshift(4)
			<: arr
			`);
			eq(res, ARR([NUM(4), NUM(1), NUM(2), NUM(3)]));
		});

		test.concurrent('pop', async () => {
			const res = await exe(`
			let arr = [1, 2, 3]
			let popped = arr.pop()
			<: [popped, arr]
			`);
			eq(res, ARR([NUM(3), ARR([NUM(1), NUM(2)])]));
		});

		test.concurrent('shift', async () => {
			const res = await exe(`
			let arr = [1, 2, 3]
			let shifted = arr.shift()
			<: [shifted, arr]
			`);
			eq(res, ARR([NUM(1), ARR([NUM(2), NUM(3)])]));
		});

		test.concurrent('concat', async () => {
			const res = await exe(`
			let arr = [1, 2, 3]
			let concated = arr.concat([4, 5])
			<: [concated, arr]
			`);
			eq(res, ARR([
				ARR([NUM(1), NUM(2), NUM(3), NUM(4), NUM(5)]),
				ARR([NUM(1), NUM(2), NUM(3)])
			]));
		});

		test.concurrent('slice', async () => {
			const res = await exe(`
			let arr = ["ant", "bison", "camel", "duck", "elephant"]
			let sliced = arr.slice(2, 4)
			<: [sliced, arr]
			`);
			eq(res, ARR([
				ARR([STR('camel'), STR('duck')]),
				ARR([STR('ant'), STR('bison'), STR('camel'), STR('duck'), STR('elephant')])
			]));
		});

		test.concurrent('join', async () => {
			const res = await exe(`
			let arr = ["a", "b", "c"]
			<: arr.join("-")
			`);
			eq(res, STR('a-b-c'));
		});

		test.concurrent('map', async () => {
			const res = await exe(`
			let arr = [1, 2, 3]
			<: arr.map(@(item) { item * 2 })
			`);
			eq(res, ARR([NUM(2), NUM(4), NUM(6)]));
		});

		test.concurrent('map with index', async () => {
			const res = await exe(`
			let arr = [1, 2, 3]
			<: arr.map(@(item, index) { item * index })
			`);
			eq(res, ARR([NUM(0), NUM(2), NUM(6)]));
		});

		test.concurrent('filter', async () => {
			const res = await exe(`
			let arr = [1, 2, 3]
			<: arr.filter(@(item) { item != 2 })
			`);
			eq(res, ARR([NUM(1), NUM(3)]));
		});

		test.concurrent('filter with index', async () => {
			const res = await exe(`
			let arr = [1, 2, 3, 4]
			<: arr.filter(@(item, index) { item != 2 && index != 3 })
			`);
			eq(res, ARR([NUM(1), NUM(3)]));
		});

		test.concurrent('reduce', async () => {
			const res = await exe(`
			let arr = [1, 2, 3, 4]
			<: arr.reduce(@(accumulator, currentValue) { (accumulator + currentValue) })
			`);
			eq(res, NUM(10));
		});

		test.concurrent('reduce with index', async () => {
			const res = await exe(`
			let arr = [1, 2, 3, 4]
			<: arr.reduce(@(accumulator, currentValue, index) { (accumulator + (currentValue * index)) } 0)
			`);
			eq(res, NUM(20));
		});

		test.concurrent('reduce of empty array without initial value', async () => {
			await expect(exe(`
			let arr = [1, 2, 3, 4]
			<: [].reduce(@(){})
			`)).rejects.toThrow('Reduce of empty array without initial value');
		});

		test.concurrent('find', async () => {
			const res = await exe(`
			let arr = ["abc", "def", "ghi"]
			<: arr.find(@(item) { item.incl("e") })
			`);
			eq(res, STR('def'));
		});

		test.concurrent('find with index', async () => {
			const res = await exe(`
			let arr = ["abc1", "def1", "ghi1", "abc2", "def2", "ghi2"]
			<: arr.find(@(item, index) { item.incl("e") && index > 1 })
			`);
			eq(res, STR('def2'));
		});

		test.concurrent('incl', async () => {
			const res = await exe(`
			let arr = ["abc", "def", "ghi"]
			<: [arr.incl("def"), arr.incl("jkl")]
			`);
			eq(res, ARR([TRUE, FALSE]));
		});

		test.concurrent('index_of', async () => {
			const res = await exe(`
			let arr = [0,1,2,3,4,0,1,2,3,4]
			<: [
				arr.index_of(3) == 3,
				arr.index_of(5) == -1,
				arr.index_of(3, 3) == 3,
				arr.index_of(3, 4) == 8,
				arr.index_of(3, -1) == -1,
				arr.index_of(3, -2) == 8,
				arr.index_of(3, -7) == 3,
				arr.index_of(3, 10) == -1,
			].map(@(v){if (v) '1' else '0'}).join()
			`);
			eq(res, STR('11111111'));
		});

		test.concurrent('reverse', async () => {
			const res = await exe(`
			let arr = [1, 2, 3]
			arr.reverse()
			<: arr
			`);
			eq(res, ARR([NUM(3), NUM(2), NUM(1)]));
		});

		test.concurrent('copy', async () => {
			const res = await exe(`
			let arr = [1, 2, 3]
			let copied = arr.copy()
			copied.reverse()
			<: [copied, arr]
			`);
			eq(res, ARR([
				ARR([NUM(3), NUM(2), NUM(1)]),
				ARR([NUM(1), NUM(2), NUM(3)])
			]));
		});

		test.concurrent('sort num array', async () => {
			const res = await exe(`
				var arr = [2, 10, 3]
				let comp = @(a, b) { a - b }
				arr.sort(comp)
				<: arr
			`);
			eq(res, ARR([NUM(2), NUM(3), NUM(10)]));
		});

		test.concurrent('sort string array (with Str:lt)', async () => {
			const res = await exe(`
				var arr = ["hoge", "huga", "piyo", "hoge"]
				arr.sort(Str:lt)
				<: arr
			`);
			eq(res, ARR([STR('hoge'), STR('hoge'), STR('huga'), STR('piyo')]));
		});

		test.concurrent('sort string array (with Str:gt)', async () => {
			const res = await exe(`
				var arr = ["hoge", "huga", "piyo", "hoge"]
				arr.sort(Str:gt)
				<: arr
			`);
			eq(res, ARR([ STR('piyo'),  STR('huga'), STR('hoge'), STR('hoge')]));
		});

		test.concurrent('sort object array', async () => {
			const res = await exe(`
				var arr = [{x: 2}, {x: 10}, {x: 3}]
				let comp = @(a, b) { a.x - b.x }

				arr.sort(comp)
				<: arr
			`);
			eq(res, ARR([OBJ(new Map([['x', NUM(2)]])), OBJ(new Map([['x', NUM(3)]])), OBJ(new Map([['x', NUM(10)]]))]));
		});
		
		test.concurrent('fill', async () => {
			const res = await exe(`
				var arr1 = [0, 1, 2]
				let arr2 = arr1.fill(3)
				let arr3 = [0, 1, 2].fill(3, 1)
				let arr4 = [0, 1, 2].fill(3, 1, 2)
				let arr5 = [0, 1, 2].fill(3, -2, -1)
				<: [arr1, arr2, arr3, arr4, arr5]
			`);
			eq(res, ARR([
				ARR([NUM(3), NUM(3), NUM(3)]), //target changed
				ARR([NUM(3), NUM(3), NUM(3)]),
				ARR([NUM(0), NUM(3), NUM(3)]),
				ARR([NUM(0), NUM(3), NUM(2)]),
				ARR([NUM(0), NUM(3), NUM(2)]),
			]));
		});
		
		test.concurrent('repeat', async () => {
			const res = await exe(`
				var arr1 = [0, 1, 2]
				let arr2 = arr1.repeat(3)
				let arr3 = arr1.repeat(0)
				<: [arr1, arr2, arr3]
			`);
			eq(res, ARR([
				ARR([NUM(0), NUM(1), NUM(2)]), // target not changed
				ARR([
					NUM(0), NUM(1), NUM(2),
					NUM(0), NUM(1), NUM(2),
					NUM(0), NUM(1), NUM(2),
				]),
				ARR([]),
			]));
		});
		
		test.concurrent('flat', async () => {
			const res = await exe(`
				var arr1 = [0, [1], [2, 3], [4, [5, 6]]]
				let arr2 = arr1.flat()
				let arr3 = arr1.flat(2)
				<: [arr1, arr2, arr3]
			`);
			eq(res, ARR([
				ARR([
					NUM(0), ARR([NUM(1)]), ARR([NUM(2), NUM(3)]),
					ARR([NUM(4), ARR([NUM(5), NUM(6)])])
				]), // target not changed
				ARR([
					NUM(0), NUM(1), NUM(2), NUM(3),
					NUM(4), ARR([NUM(5), NUM(6)]),
				]),
				ARR([
					NUM(0), NUM(1), NUM(2), NUM(3),
					NUM(4), NUM(5), NUM(6),
				]),
			]));
		});
		
		test.concurrent('flat_map', async () => {
			const res = await exe(`
				let arr1 = [0, 1, 2]
				let arr2 = ["a", "b"]
				let arr3 = arr1.flat_map(@(x){ arr2.map(@(y){ [x, y] }) })
				<: [arr1, arr3]
			`);
			eq(res, ARR([
				ARR([NUM(0), NUM(1), NUM(2)]), // target not changed
				ARR([
					ARR([NUM(0), STR("a")]),
					ARR([NUM(0), STR("b")]),
					ARR([NUM(1), STR("a")]),
					ARR([NUM(1), STR("b")]),
					ARR([NUM(2), STR("a")]),
					ARR([NUM(2), STR("b")]),
				]),
      ]));
    });

		test.concurrent('every', async () => {
			const res = await exe(`
				let arr1 = [0, 1, 2, 3]
				let res1 = arr1.every(@(v,i){v==0 || i > 0})
				let res2 = arr1.every(@(v,i){v==0 && i > 0})
				let res3 = [].every(@(v,i){false})
				<: [arr1, res1, res2, res3]
			`);
			eq(res, ARR([
				ARR([NUM(0), NUM(1), NUM(2), NUM(3)]), // target not changed
				TRUE,
				FALSE,
				TRUE,
			]));
		});
		
		test.concurrent('some', async () => {
			const res = await exe(`
				let arr1 = [0, 1, 2, 3]
				let res1 = arr1.some(@(v,i){v%2==0 && i <= 2})
				let res2 = arr1.some(@(v,i){v%2==0 && i > 2})
				<: [arr1, res1, res2]
			`);
			eq(res, ARR([
				ARR([NUM(0), NUM(1), NUM(2), NUM(3)]), // target not changed
				TRUE,
				FALSE,
			]));
		});
		
		test.concurrent('insert', async () => {
			const res = await exe(`
				let arr1 = [0, 1, 2]
				let res = []
				res.push(arr1.insert(3, 10)) // [0, 1, 2, 10]
				res.push(arr1.insert(2, 20)) // [0, 1, 20, 2, 10]
				res.push(arr1.insert(0, 30)) // [30, 0, 1, 20, 2, 10]
				res.push(arr1.insert(-1, 40)) // [30, 0, 1, 20, 2, 40, 10]
				res.push(arr1.insert(-4, 50)) // [30, 0, 1, 50, 20, 2, 40, 10]
				res.push(arr1.insert(100, 60)) // [30, 0, 1, 50, 20, 2, 40, 10, 60]
				res.push(arr1)
				<: res
			`);
			eq(res, ARR([
				NULL, NULL, NULL, NULL, NULL, NULL, 
				ARR([NUM(30), NUM(0), NUM(1), NUM(50), NUM(20), NUM(2), NUM(40), NUM(10), NUM(60)])
			]));
		});
		
		test.concurrent('remove', async () => {
			const res = await exe(`
				let arr1 = [0, 1, 2, 3, 4, 5, 6, 7, 8, 9]
				let res = []
				res.push(arr1.remove(9)) // 9 [0, 1, 2, 3, 4, 5, 6, 7, 8]
				res.push(arr1.remove(3)) // 3 [0, 1, 2, 4, 5, 6, 7, 8]
				res.push(arr1.remove(0)) // 0 [1, 2, 4, 5, 6, 7, 8]
				res.push(arr1.remove(-1)) // 8 [1, 2, 4, 5, 6, 7]
				res.push(arr1.remove(-5)) // 2 [1, 4, 5, 6, 7]
				res.push(arr1.remove(100)) // null [1, 4, 5, 6, 7]
				res.push(arr1)
				<: res
			`);
			eq(res, ARR([
				NUM(9), NUM(3), NUM(0), NUM(8), NUM(2), NULL, 
				ARR([NUM(1), NUM(4), NUM(5), NUM(6), NUM(7)])
			]));
		});
	});
});

describe('std', () => {
	describe('Core', () => {
		test.concurrent('range', async () => {
			eq(await exe('<: Core:range(1, 10)'), ARR([NUM(1), NUM(2), NUM(3), NUM(4), NUM(5), NUM(6), NUM(7), NUM(8), NUM(9), NUM(10)]));
			eq(await exe('<: Core:range(1, 1)'), ARR([NUM(1)]));
			eq(await exe('<: Core:range(9, 7)'), ARR([NUM(9), NUM(8), NUM(7)]));
		});

		test.concurrent('to_str', async () => {
			eq(await exe('<: Core:to_str("abc")'), STR('abc'));
			eq(await exe('<: Core:to_str(123)'), STR('123'));
			eq(await exe('<: Core:to_str(true)'), STR('true'));
			eq(await exe('<: Core:to_str(false)'), STR('false'));
			eq(await exe('<: Core:to_str(null)'), STR('null'));
			eq(await exe('<: Core:to_str({ a: "abc", b: 1234 })'), STR('{ a: "abc", b: 1234 }'));
			eq(await exe('<: Core:to_str([ true, 123, null ])'), STR('[ true, 123, null ]'));
			eq(await exe('<: Core:to_str(@( a, b, c ) {})'), STR('@( a, b, c ) { ... }'));
			eq(await exe(`
				let arr = []
				arr.push(arr)
				<: Core:to_str(arr)
			`), STR('[ ... ]'));
			eq(await exe(`
				let arr = []
				arr.push({ value: arr })
				<: Core:to_str(arr)
			`), STR('[ { value: ... } ]'));
		});

		test.concurrent('abort', async () => {
			assert.rejects(
				exe('Core:abort("hoge")'),
				{ name: '', message: 'hoge' },
			);
		});
	});

	describe('Arr', () => {
		test.concurrent('create', async () => {
			eq(await exe("<: Arr:create(0)"), ARR([]));
			eq(await exe("<: Arr:create(3)"), ARR([NULL, NULL, NULL]));
			eq(await exe("<: Arr:create(3, 1)"), ARR([NUM(1), NUM(1), NUM(1)]));\
		});
	});
	
	describe('Math', () => {
		test.concurrent('trig', async () => {
			eq(await exe("<: Math:sin(Math:PI / 2)"), NUM(1));
			eq(await exe("<: Math:sin(0 - (Math:PI / 2))"), NUM(-1));
			eq(await exe("<: Math:sin(Math:PI / 4) * Math:cos(Math:PI / 4)"), NUM(0.5));
		});

		test.concurrent('abs', async () => {
			eq(await exe("<: Math:abs(1 - 6)"), NUM(5));
		});

		test.concurrent('pow and sqrt', async () => {
			eq(await exe("<: Math:sqrt(3^2 + 4^2)"), NUM(5));
		});

		test.concurrent('round', async () => {
			eq(await exe("<: Math:round(3.14)"), NUM(3));
			eq(await exe("<: Math:round(-1.414213)"), NUM(-1));
		});

		test.concurrent('ceil', async () => {
			eq(await exe("<: Math:ceil(2.71828)"), NUM(3));
			eq(await exe("<: Math:ceil(0 - Math:PI)"), NUM(-3));
			eq(await exe("<: Math:ceil(1 / Math:Infinity)"), NUM(0));
		});

		test.concurrent('floor', async () => {
			eq(await exe("<: Math:floor(23.14069)"), NUM(23));
			eq(await exe("<: Math:floor(Math:Infinity / 0)"), NUM(Infinity));
		});

		test.concurrent('min', async () => {
			eq(await exe("<: Math:min(2, 3)"), NUM(2));
		});

		test.concurrent('max', async () => {
			eq(await exe("<: Math:max(-2, -3)"), NUM(-2));
		});
		
		/* flaky
		test.concurrent('rnd', async () => {
			const steps = 512;

			const res = await exe(`
			let counts = [] // 0 ~ 10 の出現回数を格納する配列
			for (11) {
				counts.push(0) // 初期化
			}

			for (${steps}) {
				let rnd = Math:rnd(0 10) // 0 以上 10 以下の整数乱数
				counts[rnd] = counts[rnd] + 1
			}
			<: counts`);

			function chiSquareTest(observed: number[], expected: number[]) {
				let chiSquare = 0; // カイ二乗値
				for (let i = 0; i < observed.length; i++) {
					chiSquare += Math.pow(observed[i] - expected[i], 2) / expected[i];
				}
				return chiSquare;
			}

			let observed: Array<number> = [];
			for (let i = 0; i < res.value.length; i++) {
				observed.push(res.value[i].value);
			}
			let expected = new Array(11).fill(steps / 10);
			let chiSquare = chiSquareTest(observed, expected);

			// 自由度が (11 - 1) の母分散の カイ二乗分布 95% 信頼区間は [3.94, 18.31]
			assert.deepEqual(3.94 <= chiSquare && chiSquare <= 18.31, true, `カイ二乗値(${chiSquare})が母分散の95%信頼区間にありません`);
		});
		*/

		test.concurrent('rnd with arg', async () => {
			eq(await exe("<: Math:rnd(1, 1.5)"), NUM(1));
		});

		test.concurrent('gen_rng', async () => {
			const res = await exe(`
			@test(seed) {
				let random = Math:gen_rng(seed)
				return random(0 100)
			}
			let seed1 = \`{Util:uuid()}\`
			let seed2 = \`{Date:year()}\`
			let test1 = if (test(seed1) == test(seed1)) {true} else {false}
			let test2 = if (test(seed1) == test(seed2)) {true} else {false}
			<: [test1 test2]
			`)
			eq(res, ARR([BOOL(true), BOOL(false)]));
		});
	});

	describe('Obj', () => {
		test.concurrent('keys', async () => {
			const res = await exe(`
			let o = { a: 1; b: 2; c: 3; }

			<: Obj:keys(o)
			`);
			eq(res, ARR([STR('a'), STR('b'), STR('c')]));
		});

		test.concurrent('vals', async () => {
			const res = await exe(`
			let o = { _nul: null; _num: 24; _str: 'hoge'; _arr: []; _obj: {}; }

			<: Obj:vals(o)
			`);
			eq(res, ARR([NULL, NUM(24), STR('hoge'), ARR([]), OBJ(new Map([]))]));
		});

		test.concurrent('kvs', async () => {
			const res = await exe(`
			let o = { a: 1; b: 2; c: 3; }

			<: Obj:kvs(o)
			`);
			eq(res, ARR([
				ARR([STR('a'), NUM(1)]),
				ARR([STR('b'), NUM(2)]),
				ARR([STR('c'), NUM(3)])
			]));
		});

		test.concurrent('merge', async () => {
			const res = await exe(`
			let o1 = { a: 1; b: 2; }
			let o2 = { b: 3; c: 4; }

			<: Obj:merge(o1, o2)
			`);
			eq(res, utils.jsToVal({ a: 1, b: 3, c: 4}));
		});
	});

	describe('Str', () => {
		test.concurrent('lf', async () => {
			const res = await exe(`
			<: Str:lf
			`);
			eq(res, STR('\n'));
		});

		test.concurrent('from_codepoint', async () => {
			const res = await exe(`
			<: Str:from_codepoint(65)
			`);
			eq(res, STR('A'));
		});

		test.concurrent('from_unicode_codepoints', async () => {
			const res = await exe(`
			<: Str:from_unicode_codepoints([171581, 128073, 127999, 128104, 8205, 128102])
			`);
			eq(res, STR('𩸽👉🏿👨‍👦'));
		});

		test.concurrent('from_utf8_bytes', async () => {
			const res = await exe(`
			<: Str:from_utf8_bytes([240, 169, 184, 189, 240, 159, 145, 137, 240, 159, 143, 191, 240, 159, 145, 168, 226, 128, 141, 240, 159, 145, 166])
			`);
			eq(res, STR('𩸽👉🏿👨‍👦'));
		});

		test.concurrent('charcode_at', async () => {
			let res = await exe(`
			<: "aiscript".split().map(@(x, _) { x.charcode_at(0) })
			`);
			eq(res, ARR([97, 105, 115, 99, 114, 105, 112, 116].map(x => NUM(x))));

			res = await exe(`
			<: "".charcode_at(0)
			`);
			eq(res, NULL);
		});
	});

	describe('Uri', () => {
		test.concurrent('encode_full', async () => {
			const res = await exe(`
			<: Uri:encode_full("https://example.com/?q=あいちゃん")
			`);
			eq(res, STR('https://example.com/?q=%E3%81%82%E3%81%84%E3%81%A1%E3%82%83%E3%82%93'));
		});

		test.concurrent('encode_component', async () => {
			const res = await exe(`
			<: Uri:encode_component("https://example.com/?q=あいちゃん")
			`);
			eq(res, STR('https%3A%2F%2Fexample.com%2F%3Fq%3D%E3%81%82%E3%81%84%E3%81%A1%E3%82%83%E3%82%93'));
		});

		test.concurrent('decode_full', async () => {
			const res = await exe(`
			<: Uri:decode_full("https%3A%2F%2Fexample.com%2F%3Fq%3D%E3%81%82%E3%81%84%E3%81%A1%E3%82%83%E3%82%93")
			`);
			eq(res, STR('https%3A%2F%2Fexample.com%2F%3Fq%3Dあいちゃん'));
		});

		test.concurrent('decode_component', async () => {
			const res = await exe(`
			<: Uri:decode_component("https%3A%2F%2Fexample.com%2F%3Fq%3D%E3%81%82%E3%81%84%E3%81%A1%E3%82%83%E3%82%93")
			`);
			eq(res, STR('https://example.com/?q=あいちゃん'));
		});
	});

	describe('Error', () => {
		test.concurrent('create', async () => {
			eq(
				await exe(`
				<: Error:create('ai', {chan: 'kawaii'})
				`),
				ERROR('ai', OBJ(new Map([['chan', STR('kawaii')]])))
			);
		});
	});

	describe('Json', () => {
		test.concurrent('stringify: fn', async () => {
			const res = await exe(`
			<: Json:stringify(@(){})
			`);
			eq(res, STR('"<function>"'));
		});

		test.concurrent('parsable', async () => {
			[
				'null',
				'"hoge"',
				'[]',
				'{}',
			].forEach(async (str) => {
				const res = await exe(`
					<: [
						Json:parsable('${str}')
						Json:stringify(Json:parse('${str}'))
					]
				`);
				eq(res, ARR([TRUE, STR(str)]));
			});
		});
		test.concurrent('unparsable', async () => {
			[
				'',
				'hoge',
				'[',
			].forEach(async (str) => {
				const res = await exe(`
					<: [
						Json:parsable('${str}')
						Json:parse('${str}')
					]
				`);
				eq(res, ARR([FALSE, ERROR('not_json')]));
			});
		});
	});

	describe('Date', () => {
		test.concurrent('year', async () => {
			const res = await exe(`
				<: [Date:year(0), Date:year(1714946889010)]
			`);
			eq(res.value, [NUM(1970), NUM(2024)]);
		});

		test.concurrent('month', async () => {
			const res = await exe(`
				<: [Date:month(0), Date:month(1714946889010)]
			`);
			eq(res.value, [NUM(1), NUM(5)]);
		});

		test.concurrent('day', async () => {
			const res = await exe(`
				<: [Date:day(0), Date:day(1714946889010)]
			`);
			eq(res.value, [NUM(1), NUM(6)]);
		});

		test.concurrent('hour', async () => {
			const res = await exe(`
				<: [Date:hour(0), Date:hour(1714946889010)]
			`);
			eq(res.value, [NUM(0), NUM(7)]);
		});

		test.concurrent('minute', async () => {
			const res = await exe(`
				<: [Date:minute(0), Date:minute(1714946889010)]
			`);
			eq(res.value, [NUM(0), NUM(8)]);
		});

		test.concurrent('second', async () => {
			const res = await exe(`
				<: [Date:second(0), Date:second(1714946889010)]
			`);
			eq(res.value, [NUM(0), NUM(9)]);
		});

		test.concurrent('millisecond', async () => {
			const res = await exe(`
				<: [Date:millisecond(0), Date:millisecond(1714946889010)]
			`);
			eq(res.value, [NUM(0), NUM(10)]);
		});

		test.concurrent('to_iso_str', async () => {
			const res = await exe(`
				let d1 = Date:parse("2024-04-12T01:47:46.021+09:00")
				let s1 = Date:to_iso_str(d1)
				let d2 = Date:parse(s1)
				<: [d1, d2, s1]
			`);
			eq(res.value[0], res.value[1]);
			assert.match(res.value[2].value, /^[0-9]{4,4}-[0-9]{2,2}-[0-9]{2,2}T[0-9]{2,2}:[0-9]{2,2}:[0-9]{2,2}\.[0-9]{3,3}(Z|[-+][0-9]{2,2}:[0-9]{2,2})$/);
		});

		test.concurrent('to_iso_str (UTC)', async () => {
			const res = await exe(`
				let d1 = Date:parse("2024-04-12T01:47:46.021+09:00")
				let s1 = Date:to_iso_str(d1, 0)
				let d2 = Date:parse(s1)
				<: [d1, d2, s1]
			`);
			eq(res.value[0], res.value[1]);
			eq(res.value[2], STR("2024-04-11T16:47:46.021Z"));
		});

		test.concurrent('to_iso_str (+09:00)', async () => {
			const res = await exe(`
				let d1 = Date:parse("2024-04-12T01:47:46.021+09:00")
				let s1 = Date:to_iso_str(d1, 9*60)
				let d2 = Date:parse(s1)
				<: [d1, d2, s1]
			`);
			eq(res.value[0], res.value[1]);
			eq(res.value[2], STR("2024-04-12T01:47:46.021+09:00"));
		});

		test.concurrent('to_iso_str (-05:18)', async () => {
			const res = await exe(`
				let d1 = Date:parse("2024-04-12T01:47:46.021+09:00")
				let s1 = Date:to_iso_str(d1, -5*60-18)
				let d2 = Date:parse(s1)
				<: [d1, d2, s1]
			`);
			eq(res.value[0], res.value[1]);
			eq(res.value[2], STR("2024-04-11T11:29:46.021-05:18"));
		});
	});
});

describe('Unicode', () => {
	test.concurrent('len', async () => {
		const res = await exe(`
		<: "👍🏽🍆🌮".len
		`);
		eq(res, NUM(3));
	});

	test.concurrent('pick', async () => {
		const res = await exe(`
		<: "👍🏽🍆🌮".pick(1)
		`);
		eq(res, STR('🍆'));
	});

	test.concurrent('slice', async () => {
		const res = await exe(`
		<: "Emojis 👍🏽 are 🍆 poison. 🌮s are bad.".slice(7, 14)
		`);
		eq(res, STR('👍🏽 are 🍆'));
	});

	test.concurrent('split', async () => {
		const res = await exe(`
		<: "👍🏽🍆🌮".split()
		`);
		eq(res, ARR([STR('👍🏽'), STR('🍆'), STR('🌮')]));
	});
});

describe('Security', () => {
	test.concurrent('Cannot access js native property via var', async () => {
		try {
			await exe(`
			<: constructor
			`);
			assert.fail();
		} catch (e) {
			assert.ok(e instanceof AiScriptRuntimeError);
		}

		try {
			await exe(`
			<: prototype
			`);
			assert.fail();
		} catch (e) {
			assert.ok(e instanceof AiScriptRuntimeError);
		}

		try {
			await exe(`
			<: __proto__
			`);
			assert.fail();
		} catch (e) {
			assert.ok(e instanceof AiScriptRuntimeError);
		}
	});

	test.concurrent('Cannot access js native property via object', async () => {
		const res1 = await exe(`
		let obj = {}

		<: obj.constructor
		`);
		eq(res1, NULL);

		const res2 = await exe(`
		let obj = {}

		<: obj.prototype
		`);
		eq(res2, NULL);

		const res3 = await exe(`
		let obj = {}

		<: obj.__proto__
		`);
		eq(res3, NULL);
	});

	test.concurrent('Cannot access js native property via primitive prop', async () => {
		try {
			await exe(`
			<: "".constructor
			`);
			assert.fail();
		} catch (e) {
			assert.ok(e instanceof AiScriptRuntimeError);
		}

		try {
			await exe(`
			<: "".prototype
			`);
			assert.fail();
		} catch (e) {
			assert.ok(e instanceof AiScriptRuntimeError);
		}

		try {
			await exe(`
			<: "".__proto__
			`);
			assert.fail();
		} catch (e) {
			assert.equal(e instanceof AiScriptRuntimeError, true);
		}
	});
});

describe('extra', () => {
	test.concurrent('Fizz Buzz', async () => {
		const res = await exe(`
		let res = []
		for (let i = 1, 15) {
			let msg =
				if (i % 15 == 0) "FizzBuzz"
				elif (i % 3 == 0) "Fizz"
				elif (i % 5 == 0) "Buzz"
				else i
			res.push(msg)
		}
		<: res
		`);
		eq(res, ARR([
			NUM(1),
			NUM(2),
			STR('Fizz'),
			NUM(4),
			STR('Buzz'),
			STR('Fizz'),
			NUM(7),
			NUM(8),
			STR('Fizz'),
			STR('Buzz'),
			NUM(11),
			STR('Fizz'),
			NUM(13),
			NUM(14),
			STR('FizzBuzz'),
		]));
	});

	test.concurrent('SKI', async () => {
		const res = await exe(`
		let s = @(x) { @(y) { @(z) {
			//let f = x(z) f(@(a){ let g = y(z) g(a) })
			let f = x(z)
			f(y(z))
		}}}
		let k = @(x){ @(y) { x } }
		let i = @(x){ x }

		// combine
		@c(l) {
			// extract
			@x(v) {
				if (Core:type(v) == "arr") { c(v) } else { v }
			}

			// rec
			@r(f, n) {
				if (n < l.len) {
					r(f(x(l[n])), (n + 1))
				} else { f }
			}

			r(x(l[0]), 1)
		}

		let sksik = [s, [k, [s, i]], k]
		c([sksik, "foo", print])
		`);
		eq(res, STR('foo'));
	});
});<|MERGE_RESOLUTION|>--- conflicted
+++ resolved
@@ -2628,7 +2628,6 @@
 			);
 		});
 
-<<<<<<< HEAD
 		test.concurrent('starts_with (no index)', async () => {
 			const res = await exe(`
 			let str = "hello"
@@ -2710,8 +2709,10 @@
 				FALSE, TRUE,
 				FALSE, TRUE,
 				TRUE, FALSE,
-=======
-		test.concurrent("pad_start", async () => {
+			]));
+		});
+
+    test.concurrent("pad_start", async () => {
 			const res = await exe(`
 			let str = "abc"
 			<: [
@@ -2740,7 +2741,6 @@
 				STR("abc"), STR("abc"), STR("abc"), STR("abc"), STR("abc "), STR("abc  "),
 				STR("abc"), STR("abc"), STR("abc"), STR("abc"), STR("abc0"), STR("abc00"),
 				STR("abc"), STR("abc"), STR("abc"), STR("abc"), STR("abc0"), STR("abc01"),
->>>>>>> 5281d045
 			]));
 		});
 	});
