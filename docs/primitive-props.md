[Read translated version (en)](../translations/en/docs/primitive-props.md)

プリミティブプロパティとは、特定の型の値向けに用意された特殊な値あるいは関数です。  
オブジェクトのプロパティのように`.<name>`の記法で呼び出すことができます。（`[<str>]`の記法は使えません）
```js
// 例
'ai kawaii'.len //9

Core:range(0,2).push(4) //[0,1,2,4]
```
今の所、数値・文字列・配列・エラー型に対応するものが用意されています。オブジェクトのそれに相当するものは、記法との兼ね合いで[std関数](std.md#-obj)として実装されています。

## 書式
本ページでは、（型名）型の任意の値に対するプリミティブプロパティを下記のような形式で表記します。
> #(_v_: 型名).プロパティ名  
> // または  
> @(_v_: 型名).プリミティブ関数名(引数リスト): 返り値の型  

\#から始まるものは関数以外の値を持つプリミティブプロパティです。
\@から始まるものは関数のプリミティブプロパティ（プリミティブ関数）です。

## 数値
### @(_x_: num).to_str(): str
数値を文字列に変換します。  


## 文字列
### #(_v_: str).len
型: `num`  
文字列の長さを取得します。  

### @(_v_: str).to_num(): num | null
文字列が数字であれば、数値に変換します。  

### @(_v_: str).to_arr(): `arr<str>`
文字列を書記素クラスタ毎に区切り、配列にしたものを返します。  
文字列に孤立サロゲートが含まれない場合、孤立サロゲートを返すことはありません。  

### @(_v_: str).to_unicode_arr(): `arr<str>`
文字列を Unicode コードポイント毎に区切り、配列にしたものを返します。  
書記素クラスタは分割されます。  
文字列に孤立サロゲートが含まれない場合、孤立サロゲートを返すことはありません。  

### @(_v_: str).to_unicode_codepoint_arr(): `arr<num>`
文字列を Unicode コードポイント毎に区切り、それぞれ[コードポイント](https://developer.mozilla.org/ja/docs/Web/JavaScript/Reference/Global_Objects/String/codePointAt)値を取得し配列にしたものを返します。  
文字列に孤立サロゲートが含まれない場合、孤立サロゲートを返すことはありません。  

### @(_v_: str).to_char_arr(): `arr<str>`
文字列を UTF-16 コード単位毎に区切り、配列にしたものを返します。  
文字列にサロゲートペアが含まれる場合、上位と下位それぞれ孤立サロゲートを返します。

### @(_v_: str).to_charcode_arr(): `arr<num>`
文字列を UTF-16 コード単位毎に区切り、それぞれ[UTF-16 コード単位を表す `0` から `65535` までの整数](https://developer.mozilla.org/ja/docs/Web/JavaScript/Reference/Global_Objects/String/charCodeAt)を取得し配列にしたものを返します。  
文字列にサロゲートペアが含まれる場合、上位と下位それぞれ孤立サロゲートを返します。

### @(_v_: str).to_utf8_byte_arr(): `arr<num>`
文字列を UTF-8 エンコードし、各バイト毎の `0` から `255` までの整数値を取得し配列にしたものを返します。  

### @(_v_: str).pick(_i_: num): str | null
文字列中の _i_ 番目の文字を取得します。  

### @(_v_: str).incl(_keyword_: str): bool
文字列中に _keyword_ が含まれていれば`true`、なければ`false`を返します。  

### @(_v_: str).slice(_begin_: num, _end_: num): str
文字列の _begin_ 番目から _end_ 番目の直前までの部分を取得します。  

### @(_v_: str).split(_splitter_?: str): arr<str>
文字列を _splitter_ がある場所で区切り、配列にしたものを返します。  
_splitter_ が与えられなければ一文字づつ区切ります。  

### @(_v_: str).replace(_old_: str, _new_: str): str
文字列中の _old_ を _new_ に置換したものを返します。  

### @(_v_: str).index_of(_search_: str, _fromIndex_?: num): num
文字列中から_search_を探し、その添字を返します。  
_fromIndex_が指定されていれば、その位置から検索を開始します。  
_fromIndex_が負値の時は末尾からの位置（文字列の長さ+_fromIndex_）が使用されます。  
該当が無ければ-1を返します。

### @(_v_: str).pad_start(_width_: num, _pad_?: str): str
文字列の長さがが _width_ になるように、先頭を _pad_ の繰り返しで埋めた新しい文字列を返します。\
_pad_ を省略した場合、空白`' '`で埋められます。\
_pad_ が長すぎる場合、_pad_ の末尾が切り捨てられます。

### @(_v_: str).pad_end(_width_: num, _pad_?: str): str
文字列の長さがが _width_ になるように、末尾を _pad_ の繰り返しで埋めた新しい文字列を返します。\
_pad_ を省略した場合、空白`' '`で埋められます。\
_pad_ が長すぎる場合、_pad_ の末尾が切り捨てられます。

### @(_v_: str).trim(): str
文字列の前後の空白を取り除いたものを返します。

### @(_v_: str).upper(): str
文字列中の英字を大文字に変換して返します。

### @(_v_: str).lower(): str
文字列中の英字を小文字に変換して返します。

### @(_v_: str).charcode_at(_i_: num): num | null
_i_ 番目のにある [UTF-16 コード単位を表す `0` から `65535` までの整数](https://developer.mozilla.org/ja/docs/Web/JavaScript/Reference/Global_Objects/String/charCodeAt)を返します。  
インデックスは UTF-16 コード単位に基づきます。  
文字列にサロゲートペアが含まれる場合、位置によって上位または下位の孤立サロゲートを返すことがあります。  
_i_ 番目の文字が存在しない場合は null が返されます。  

### @(_v_: str).codepoint_at(_i_: num): num | null
_i_ 番目の文字の[コードポイント](https://developer.mozilla.org/ja/docs/Web/JavaScript/Reference/Global_Objects/String/codePointAt)を取得します。  
インデックスは UTF-16 コード単位に基づきます。  
文字列にサロゲートペアが含まれ、指定位置が下位のサロゲートである場合、下位の孤立サロゲートを返します。  
_i_ 番目の文字が存在しない場合は null が返されます。  

## 配列
### #(_v_: arr).len
型: `num`  
配列の要素数を取得します。

### @(_v_: arr).push(_i_: value): null
**【この操作は配列を書き換えます】**  
配列の最後に要素を追加します。  

### @(_v_: arr).unshift(i: value): null
**【この操作は配列を書き換えます】**  
配列の最初に要素を追加します。  

### @(_v_: arr).pop(): value
**【この操作は配列を書き換えます】**  
配列の最後の要素を取り出します。  

### @(_v_: arr).shift(): value
**【この操作は配列を書き換えます】**  
配列の最初の要素を取り出します。  

### @(_a_: arr).concat(_b_: arr): arr
配列を連結します。  

### @(_v_: arr<str>).join(_joiner_?: str): str
文字列の配列を結合して一つの文字列として返します。  

### @(_v_: arr).slice(_begin_: num, _end_: num): arr
配列の _begin_ 番目から _end_ 番目の部分を切り出して返します。

### @(_v_: arr).incl(_i_: value): bool
配列に指定した値が含まれているかどうかを返します。  

### @(_v_: arr).map(_func_: fn): arr
配列の各要素に対し _func_ を非同期的に呼び出します。
それぞれの要素を _func_ の返り値で置き換えたものを返します。  

### @(_v_: arr).filter(_func_: fn): arr
配列の要素のうち _func_ が true を返すようなもののみを抜き出して返します。  
順序は維持されます。  

### @(_v_: arr).reduce(_func_: Callback, _initial_: value): value
`Callback`: @(_acm_: value, _item_: value, _index_: num): value  
配列の各要素に対し _func_ を順番に呼び出します。  
各呼び出しでは、前回の結果が第1引数 _acm_ として渡されます。  
_initial_ が指定された場合は初回呼び出しの引数が(_initial_, _v_\[0], 0)、  
指定されなかった場合は(_v_\[0], _v_\[1], 1)となります。  
配列が空配列であり、かつ _initial_ が指定されていない場合はエラーになります。従って基本的には _initial_ を指定しておくことが推奨されています。  

### @(_v_: arr).find(_func_: @(_item_: value, _index_: num) { bool }): value
配列から _func_ が true を返すような要素を探し、その値を返します。  

### @(_v_: arr).index_of(_val_: value, _fromIndex_?: num): num
配列から_val_と同じ値を探し、その添字を返します。  
_fromIndex_が指定されていれば、その位置から検索を開始します。  
_fromIndex_が負値の時は末尾からの位置（配列の長さ+_fromIndex_）が使用されます。  
該当が無ければ-1を返します。

### @(_v_: arr).reverse(): null
**【この操作は配列を書き換えます】**  
配列を反転させます。  

### @(_v_: arr).copy(): arr
配列のコピーを生成します。  
シャローコピーであり、配列やオブジェクトの参照は維持されます。  

### @(_v_: arr).sort(_comp_: @(_a_: value, _b_: value)): arr
**【この操作は配列を書き換えます】**  
配列の並べ替えをします。第1引数 _comp_ として次のような比較関数を渡します。  
* _a_ が _b_ より順番的に前の時、負の値を返す
* _a_ が _b_ より順番的に後の時、正の値を返す
* _a_ が _b_ と順番的に同等の時、0を返す

数値の並び替えでは`Core:sub`を渡すことで昇順、`@(a,b){b-a}`を渡すことで降順ソートができます。  
文字列用の比較関数として`Str:lt`（昇順）, `Str:gt`（降順）が用意されています。詳しくは[std.md](std.md#-str)をご覧下さい。  

### @(_v_: arr).fill(_val_?: value, _fromIndex_?: num, _toIndex_?: num): arr
**【この操作は配列を書き換えます】**  
配列の _fromIndex_ から _toIndex_ までの範囲の要素を _val_ で置き換えます。  
_val_ 省略時は`null`で置き換えます。  
_fromIndex_ および _toIndex_ に関する挙動は`arr.slice`に準拠します。  

### @(_v_: arr).repeat(_times_: num): arr
配列を _times_ 回繰り返した配列を作成します。  
`arr.copy`同様シャローコピーであり、配列やオブジェクトの参照は維持されます。  
_times_ には0以上の整数値を指定します。それ以外ではエラーになります。  

<<<<<<< HEAD
### @(_v_: arr).flat(_depth_?: num): arr
配列に含まれる配列を _depth_ で指定した深さの階層まで結合した新しい配列を作成します。  
_depth_ には0以上の整数値を指定します。省略時は1になります。  

### @(_v_: arr).flat_map(_func_: @(_item_: value, _index_: num) { value }): arr
配列の各要素を _func_ の返り値で置き換えた後、1階層平坦化した新しい配列を作成します。  
_func_ は非同期的に呼び出されます。
=======
### @(_v_: arr).insert(_index_: num, _item_: value): null
**【この操作は配列を書き換えます】**  
配列の _index_ の位置に _item_ を挿入します。\
_index_ が負の場合は末尾から数えます。\
_index_ が最後の要素より後の場合は末尾に追加します。

### @(_v_: arr).remove(_index_: num): value | null
**【この操作は配列を書き換えます】**  
配列から _index_ の位置の要素を取り除き、その要素を返します。\
_index_ が負の場合は末尾から数えます。\
_index_ が最後の要素より後の場合は取り除かず、`null`を返します。
>>>>>>> 884bfeb4

### @(_v_: arr).every(_func_: @(_item_: value, _index_: num) { bool }): bool
配列の全ての要素に対して _func_ が true を返す時のみ true 返します。空配列には常に true を返します。

### @(_v_: arr).some(_func_: @(_item_: value, _index_: num) { bool }): bool
配列の要素に対して _func_ が true を返す要素が存在する時のみ true 返します。

## エラー型
### #(_v_: error).name
型: `str`  
エラーの識別子となる文字列を取得します。

### #(_v_: error).info
型: `value`  
エラーに付加情報がある場合、それを取得します。<|MERGE_RESOLUTION|>--- conflicted
+++ resolved
@@ -196,7 +196,6 @@
 `arr.copy`同様シャローコピーであり、配列やオブジェクトの参照は維持されます。  
 _times_ には0以上の整数値を指定します。それ以外ではエラーになります。  
 
-<<<<<<< HEAD
 ### @(_v_: arr).flat(_depth_?: num): arr
 配列に含まれる配列を _depth_ で指定した深さの階層まで結合した新しい配列を作成します。  
 _depth_ には0以上の整数値を指定します。省略時は1になります。  
@@ -204,7 +203,7 @@
 ### @(_v_: arr).flat_map(_func_: @(_item_: value, _index_: num) { value }): arr
 配列の各要素を _func_ の返り値で置き換えた後、1階層平坦化した新しい配列を作成します。  
 _func_ は非同期的に呼び出されます。
-=======
+
 ### @(_v_: arr).insert(_index_: num, _item_: value): null
 **【この操作は配列を書き換えます】**  
 配列の _index_ の位置に _item_ を挿入します。\
@@ -216,7 +215,6 @@
 配列から _index_ の位置の要素を取り除き、その要素を返します。\
 _index_ が負の場合は末尾から数えます。\
 _index_ が最後の要素より後の場合は取り除かず、`null`を返します。
->>>>>>> 884bfeb4
 
 ### @(_v_: arr).every(_func_: @(_item_: value, _index_: num) { bool }): bool
 配列の全ての要素に対して _func_ が true を返す時のみ true 返します。空配列には常に true を返します。
